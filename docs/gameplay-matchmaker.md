# Matchmaker

Nakama's matchmaker allows users to find opponents and teammates for matches, groups, and other activities. The matchmaker maintains a pool of users that are currently looking for opponents and places them together whenever a good match is possible.

In the server we've decoupled how users are matched from the [realtime multiplayer engine](gameplay-multiplayer-realtime.md). This makes it easy to use the matchmaker system to find users even if the gameplay isn't realtime. It could be a casual social game where you want to find random new users to become friends with and chat together, or an asynchronous PvP game where gameplay happens in a simulated battle.

The matchmaker receives and tracks matchmaking requests, then groups users together based on the criteria they've expressed in their properties and query.

To ensure relevant results the matchmaker only searches through users that are both online and currently matchmaking themselves.

!!! Tip
    Users must connect and remain online until the matchmaking process completes. If they disconnect they will be removed from the matchmaker until they try again.

## Add a user to the matchmaker

To begin matchmaking users add themselves to the matchmaking pool. They remain in the pool until the matchmaker finds them matching opponents, the user cancels the process, or the user disconnects.

Each matchmaker entry is composed of optional **Properties**, a **Query**, and a **Minimum and maximum count**.

!!! Tip
    Users can submit themselves to the matchmaking pool multiple times, for example to search through multiple game modes with different rules.

### Properties

Properties are key-value pairs that describe the user. Rank information, connecting region information, or selected match types are good examples of data that should be stored in properties. These properties are submitted by the user when they begin the matchmaking process, and may be different each time the user matchmakes.

When matchmaking completes these properties are visible to all matched users. You can store extra information without affecting the matchmaking process itself if it's useful to clients - just submit properties that aren't queried for as part of the matchmaking process.

<<<<<<< HEAD
```js tab="JavaScript"
// "ticket" is returned by the matchmaker.

const query = "*";
const minCount = 2;
const maxCount = 4;

const stringProperties = {
    region: "europe"
};

const numericProperties = {
    rank: 8
};

var ticket = await socket.addMatchmaker(query, minCount, maxCount, stringProperties, numericProperties);
```

```csharp tab=".NET"
var query = "*";
var minCount = 2;
var maxCount = 4;
var stringProperties = new Dictionary<string, string>() {
  {"region", "europe"}
};
var numericProperties = new Dictionary<string, int>() {
  {"rank", 8}
};
var matchmakerTicket = await socket.AddMatchmakerAsync(
    query, minCount, maxCount, stringProperties, numericProperties);
```

```csharp tab="Unity"
var query = "*";
var minCount = 2;
var maxCount = 4;
var stringProperties = new Dictionary<string, string>() {
  {"region", "europe"}
};
var numericProperties = new Dictionary<string, int>() {
  {"rank", 8}
};
var matchmakerTicket = await socket.AddMatchmakerAsync(
    query, minCount, maxCount, stringProperties, numericProperties);
```

```cpp tab="Cocos2d-x C++"
auto successCallback = [](const NMatchmakerTicket& ticket)
{
  CCLOG("Matchmaker ticket: %s", ticket.ticket.c_str());
};

int32_t minCount = 2;
int32_t maxCount = 4;
string query = "*";
NStringMap stringProperties;
NStringDoubleMap numericProperties;

stringProperties.emplace("region", "europe");
numericProperties.emplace("rank", 8.0);

rtClient->addMatchmaker(
    minCount,
    maxCount,
    query,
    stringProperties,
    numericProperties,
    successCallback);
```

```js tab="Cocos2d-x JS"
const query = "*";
const minCount = 2;
const maxCount = 4;

const stringProperties = {
  region: "europe"
};
const numericProperties = {
  rank: 8
};

socket.addMatchmaker(query, minCount, maxCount, stringProperties, numericProperties)
.then(function(ticket) {
    cc.log("matchmaker ticket:", JSON.stringify(ticket));
  },
  function(error) {
    cc.error("matchmaker add failed:", JSON.stringify(error));
  });
```

```cpp tab="C++"
auto successCallback = [](const NMatchmakerTicket& ticket)
{
  std::cout << "Matchmaker ticket: " << ticket.ticket << std::endl;
};

int32_t minCount = 2;
int32_t maxCount = 4;
string query = "*";
NStringMap stringProperties;
NStringDoubleMap numericProperties;

stringProperties.emplace("region", "europe");
numericProperties.emplace("rank", 8.0);

rtClient->addMatchmaker(
    minCount,
    maxCount,
    query,
    stringProperties,
    numericProperties,
    successCallback);
```

```java tab="Java"
String query = "*";
int minCount = 2;
int maxCount = 4;
Map<String, String> stringProperties = new HashMap<String, String>() {{
  put("region", "europe");
}};
Map<String, Double> numericProperties = new HashMap<String, Double>() {{
  put("rank", 8.0);
}};

MatchmakerTicket matchmakerTicket = socket.addMatchmaker(
    query, minCount, maxCount, stringProperties, numericProperties).get();
```

```gdscript tab="Godot"
var query = "*"
var min_count = 2
var max_count = 4
var string_properties = { "region": "europe" }
var numeric_properties = { "rank": 8 }
var matchmaker_ticket : NakamaRTAPI.MatchmakerTicket = yield(
	socket.add_matchmaker_async(query, min_count, max_count, string_properties, numeric_properties),
	"completed"
)
if matchmaker_ticket.is_exception():
	print("An error occured: %s" % matchmaker_ticket)
	return
print("Got ticket: %s" % [matchmaker_ticket])
```
=======
=== "JavaScript"
	```js
	const message = { matchmaker_add: {
	  min_count: 2,
	  max_count: 4,
	  query: "*",
	  string_properties: {
	    region: "europe"
	  },
	  numeric_properties: {
	    rank: 8
	  }
	}};
	var ticket = await socket.send(message);
	```

=== ".NET"
	```csharp
	var query = "*";
	var minCount = 2;
	var maxCount = 4;
	var stringProperties = new Dictionary<string, string>() {
	  {"region", "europe"}
	};
	var numericProperties = new Dictionary<string, int>() {
	  {"rank", 8}
	};
	var matchmakerTicket = await socket.AddMatchmakerAsync(
	    query, minCount, maxCount, stringProperties, numericProperties);
	```

=== "Unity"
	```csharp
	var query = "*";
	var minCount = 2;
	var maxCount = 4;
	var stringProperties = new Dictionary<string, string>() {
	  {"region", "europe"}
	};
	var numericProperties = new Dictionary<string, int>() {
	  {"rank", 8}
	};
	var matchmakerTicket = await socket.AddMatchmakerAsync(
	    query, minCount, maxCount, stringProperties, numericProperties);
	```

=== "Cocos2d-x C++"
	```cpp
	auto successCallback = [](const NMatchmakerTicket& ticket)
	{
	  CCLOG("Matchmaker ticket: %s", ticket.ticket.c_str());
	};
	
	int32_t minCount = 2;
	int32_t maxCount = 4;
	string query = "*";
	NStringMap stringProperties;
	NStringDoubleMap numericProperties;
	
	stringProperties.emplace("region", "europe");
	numericProperties.emplace("rank", 8.0);
	
	rtClient->addMatchmaker(
	    minCount,
	    maxCount,
	    query,
	    stringProperties,
	    numericProperties,
	    successCallback);
	```

=== "Cocos2d-x JS"
	```js
	const message = { matchmaker_add: {
	  min_count: 2,
	  max_count: 4,
	  query: "*",
	  string_properties: {
	    region: "europe"
	  },
	  numeric_properties: {
	    rank: 8
	  }
	}};
	socket.send(message)
	  .then(function(ticket) {
	      cc.log("matchmaker ticket:", JSON.stringify(ticket));
	    },
	    function(error) {
	      cc.error("matchmaker add failed:", JSON.stringify(error));
	    });
	```

=== "C++"
	```cpp
	auto successCallback = [](const NMatchmakerTicket& ticket)
	{
	  std::cout << "Matchmaker ticket: " << ticket.ticket << std::endl;
	};
	
	int32_t minCount = 2;
	int32_t maxCount = 4;
	string query = "*";
	NStringMap stringProperties;
	NStringDoubleMap numericProperties;
	
	stringProperties.emplace("region", "europe");
	numericProperties.emplace("rank", 8.0);
	
	rtClient->addMatchmaker(
	    minCount,
	    maxCount,
	    query,
	    stringProperties,
	    numericProperties,
	    successCallback);
	```

=== "Java"
	```java
	String query = "*";
	int minCount = 2;
	int maxCount = 4;
	Map<String, String> stringProperties = new HashMap<String, String>() {{
	  put("region", "europe");
	}};
	Map<String, Double> numericProperties = new HashMap<String, Double>() {{
	  put("rank", 8.0);
	}};
	
	MatchmakerTicket matchmakerTicket = socket.addMatchmaker(
	    query, minCount, maxCount, stringProperties, numericProperties).get();
	```

=== "Godot"
	```gdscript
	var query = "*"
	var min_count = 2
	var max_count = 4
	var string_properties = { "region": "europe" }
	var numeric_properties = { "rank": 8 }
	var matchmaker_ticket : NakamaRTAPI.MatchmakerTicket = yield(
		socket.add_matchmaker_async(query, min_count, max_count, string_properties, numeric_properties),
		"completed"
	)
	if matchmaker_ticket.is_exception():
		print("An error occured: %s" % matchmaker_ticket)
		return
	print("Got ticket: %s" % [matchmaker_ticket])
	```
>>>>>>> 0d4b7ea3

### Query

The query defines how the user wants to find their opponents. Queries inspect the properties set by matchmaker users to find users eligible to be matched, or can ignore them to find any available users using the wildcard `*` query. A typical matchmaker query may look for opponents between given ranks, or in a particular region.

Nakama uses the [Bleve](http://www.blevesearch.com/) search and indexing engine internally to find opponents in the matchmaker pool. All of the standard [Bleve query string syntax](http://www.blevesearch.com/docs/Query-String-Query/) is accepted, see the [full documentation](http://www.blevesearch.com/docs/Query-String-Query/) for the complete query options available.

!!! Tip
    Each user's matchmaker properties are available in queries under the `properties` prefix.

Queries are composed of one or more query terms, usually defined as `field:value`. By default the field **should have** the value, but this is not strictly required - this results in good matches if possible but will still accept any opponents that are available otherwise. To strictly match values define terms as `+field:value`, meaning the field **must have** the value for the opponent to match.

Multiple terms in a query are separated by spaces `field1:value1 field2:value2` - `field1` **should have** `value1` **and** `field2` **should have** `value2`, but this is not strictly required. You can also mark each one as required `+field1:value1 +field2:value2` - `field1` **must have** `value1` **and** `field2` **must have** `value2` for the opponent to match.

You can use the same syntax to match any value type like strings (`field:foo` - no need for quotes) and numbers (`field:5`, or `field:>=5` for ranges).

See the [Bleve query string syntax](http://www.blevesearch.com/docs/Query-String-Query/) for the complete set of syntax and options available.

!!! Tip
    The simplest practical query is `*` - the matchmaker will allow any opponents to match together.

You can find opponents based on a mix of property filters with exact matches or ranges of values. This example searches for opponents that **must** be in `europe` and **must** have a `rank` between 5 and 10, inclusive:

<<<<<<< HEAD
```js tab="JavaScript"
  const query = "+properties.region:europe +properties.rank:>=5 +properties.rank:<=10";
  const minCount = 2;
  const maxCount = 4;

  const stringProperties = {
    region: "europe"
  };
  const numericProperties = {
    rank: 8
  };

  var ticket = await socket.addMatchmaker(query, minCount, maxCount, stringProperties, numericProperties);
```

```csharp tab=".NET"
var query = "+properties.region:europe +properties.rank:>=5 +properties.rank:<=10";
var stringProperties = new Dictionary<string, string>() {
  {"region", "europe"}
};
var numericProperties = new Dictionary<string, int>() {
  {"rank", 8}
};
var matchmakerTicket = await socket.AddMatchmakerAsync(
    query, 2, 4, stringProperties, numericProperties);
```

```csharp tab="Unity"
var query = "+properties.region:europe +properties.rank:>=5 +properties.rank:<=10";
var stringProperties = new Dictionary<string, string>() {
  {"region", "europe"}
};
var numericProperties = new Dictionary<string, int>() {
  {"rank", 8}
};
var matchmakerTicket = await socket.AddMatchmakerAsync(
    query, 2, 4, stringProperties, numericProperties);
```

```cpp tab="Cocos2d-x C++"
auto successCallback = [](const NMatchmakerTicket& ticket)
{
  CCLOG("Matchmaker ticket: %s", ticket.ticket.c_str());
};

int32_t minCount = 2;
int32_t maxCount = 4;
string query = "+properties.region:europe +properties.rank:>=5 +properties.rank:<=10";
NStringMap stringProperties;
NStringDoubleMap numericProperties;

stringProperties.emplace("region", "europe");
numericProperties.emplace("rank", 8.0);

rtClient->addMatchmaker(
    minCount,
    maxCount,
    query,
    stringProperties,
    numericProperties,
    successCallback);
```

```js tab="Cocos2d-x JS"
const query = "+properties.region:europe +properties.rank:>=5 +properties.rank:<=10";
const minCount = 2;
const maxCount = 4;

const stringProperties = {
  region: "europe"
};

const numericProperties = {
  rank: 8
};

socket.addMatchmaker(query, minCount, maxCount, stringProperties, numericProperties)
  .then(function(ticket) {
      cc.log("matchmaker ticket:", JSON.stringify(ticket));
    },
    function(error) {
      cc.error("matchmaker add failed:", JSON.stringify(error));
    });
```

```cpp tab="C++"
auto successCallback = [](const NMatchmakerTicket& ticket)
{
  std::cout << "Matchmaker ticket: " << ticket.ticket << std::endl;
};

int32_t minCount = 2;
int32_t maxCount = 4;
string query = "+properties.region:europe +properties.rank:>=5 +properties.rank:<=10";
NStringMap stringProperties;
NStringDoubleMap numericProperties;

stringProperties.emplace("region", "europe");
numericProperties.emplace("rank", 8.0);

rtClient->addMatchmaker(
    minCount,
    maxCount,
    query,
    stringProperties,
    numericProperties,
    successCallback);
```

```java tab="Java"
String query = "+properties.region:europe +properties.rank:>=5 +properties.rank:<=10";
int minCount = 2;
int maxCount = 4;
Map<String, String> stringProperties = new HashMap<String, String>() {{
  put("region", "europe");
}};
Map<String, Double> numericProperties = new HashMap<String, Double>() {{
  put("rank", 8.0);
}};

MatchmakerTicket matchmakerTicket = socket.addMatchmaker(
    query, minCount, maxCount, stringProperties, numericProperties).get();
```

```gdscript tab="Godot"
var query = "+properties.region:europe +properties.rank:>=5 +properties.rank:<=10"
var string_properties = { "region": "europe"}
var numeric_properties = { "rank": 8 }
var matchmaker_ticket : NakamaRTAPI.MatchmakerTicket = yield(
	socket.add_matchmaker_async(query, 2, 4, string_properties, numeric_properties),
	"completed"
)
if matchmaker_ticket.is_exception():
	print("An error occured: %s" % matchmaker_ticket)
	return
print("Got ticket: %s" % [matchmaker_ticket])
```

Or use the wildcard query `"*"` to ignore opponents properties and match with anyone:

```js tab="JavaScript"
const query = "*";
const minCount = 2;
const maxCount = 4;

const stringProperties = {
  region: "europe"
};
const numericProperties = {
  rank: 8
};

var ticket = await socket.addMatchmaker(query, minCount, maxCount, stringProperties, numericProperties);
```

```csharp tab=".NET"
var query = "*";
var minCount = 2;
var maxCount = 4;
var stringProperties = new Dictionary<string, string>() {
  {"region", "europe"}
};
var numericProperties = new Dictionary<string, int>() {
  {"rank", 8}
};
var matchmakerTicket = await socket.AddMatchmakerAsync(
    query, minCount, maxCount, stringProperties, numericProperties);
```

```csharp tab="Unity"
var query = "*";
var minCount = 2;
var maxCount = 4;
var stringProperties = new Dictionary<string, string>() {
  {"region", "europe"}
};
var numericProperties = new Dictionary<string, int>() {
  {"rank", 8}
};
var matchmakerTicket = await socket.AddMatchmakerAsync(
    query, minCount, maxCount, stringProperties, numericProperties);
```

```cpp tab="Cocos2d-x C++"
auto successCallback = [](const NMatchmakerTicket& ticket)
{
  CCLOG("Matchmaker ticket: %s", ticket.ticket.c_str());
};

int32_t minCount = 2;
int32_t maxCount = 4;
string query = "*";
NStringMap stringProperties;
NStringDoubleMap numericProperties;

stringProperties.emplace("region", "europe");
numericProperties.emplace("rank", 8.0);

rtClient->addMatchmaker(
    minCount,
    maxCount,
    query,
    stringProperties,
    numericProperties,
    successCallback);
```

```js tab="Cocos2d-x JS"
const query = "*";
const minCount = 2;
const maxCount = 4;

const stringProperties = {
  region: "europe"
};
const numericProperties = {
  rank: 8
};

socket.addMatchmaker(query, minCount, maxCount, stringProperties, numericProperties)
  .then(function(ticket) {
      cc.log("matchmaker ticket:", JSON.stringify(ticket));
    },
    function(error) {
      cc.error("matchmaker add failed:", JSON.stringify(error));
    });
```

```cpp tab="C++"
auto successCallback = [](const NMatchmakerTicket& ticket)
{
  std::cout << "Matchmaker ticket: " << ticket.ticket << std::endl;
};

int32_t minCount = 2;
int32_t maxCount = 4;
string query = "*";
NStringMap stringProperties;
NStringDoubleMap numericProperties;

stringProperties.emplace("region", "europe");
numericProperties.emplace("rank", 8.0);

rtClient->addMatchmaker(
    minCount,
    maxCount,
    query,
    stringProperties,
    numericProperties,
    successCallback);
```

```java tab="Java"
String query = "*";
int minCount = 2;
int maxCount = 4;
Map<String, String> stringProperties = new HashMap<String, String>() {{
  put("region", "europe");
}};
Map<String, Double> numericProperties = new HashMap<String, Double>() {{
  put("rank", 8.0);
}};

MatchmakerTicket matchmakerTicket = socket.addMatchmaker(
    query, minCount, maxCount, stringProperties, numericProperties).get();
```

```gdscript tab="Godot"
var query = "*"
var min_count = 2
var max_count = 4
var string_properties = { "region": "europe" }
var numeric_properties = { "rank": 8 }
var matchmaker_ticket : NakamaRTAPI.MatchmakerTicket = yield(
	socket.add_matchmaker_async(query, min_count, max_count, string_properties, numeric_properties),
	"completed"
)
if matchmaker_ticket.is_exception():
	print("An error occured: %s" % matchmaker_ticket)
	return
print("Got ticket: %s" % [matchmaker_ticket])
```
=======
=== "JavaScript"
	```js
	const message = { matchmaker_add: {
	  min_count: 2,
	  max_count: 4,
	  query: "+properties.region:europe +properties.rank:>=5 +properties.rank:<=10",
	  string_properties: {
	    region: "europe"
	  },
	  numeric_properties: {
	    rank: 8
	  }
	}};
	var ticket = await socket.send(message);
	```

=== ".NET"
	```csharp
	var query = "+properties.region:europe +properties.rank:>=5 +properties.rank:<=10";
	var stringProperties = new Dictionary<string, string>() {
	  {"region", "europe"}
	};
	var numericProperties = new Dictionary<string, int>() {
	  {"rank", 8}
	};
	var matchmakerTicket = await socket.AddMatchmakerAsync(
	    query, 2, 4, stringProperties, numericProperties);
	```

=== "Unity"
	```csharp
	var query = "+properties.region:europe +properties.rank:>=5 +properties.rank:<=10";
	var stringProperties = new Dictionary<string, string>() {
	  {"region", "europe"}
	};
	var numericProperties = new Dictionary<string, int>() {
	  {"rank", 8}
	};
	var matchmakerTicket = await socket.AddMatchmakerAsync(
	    query, 2, 4, stringProperties, numericProperties);
	```

=== "Cocos2d-x C++"
	```cpp
	auto successCallback = [](const NMatchmakerTicket& ticket)
	{
	  CCLOG("Matchmaker ticket: %s", ticket.ticket.c_str());
	};
	
	int32_t minCount = 2;
	int32_t maxCount = 4;
	string query = "+properties.region:europe +properties.rank:>=5 +properties.rank:<=10";
	NStringMap stringProperties;
	NStringDoubleMap numericProperties;
	
	stringProperties.emplace("region", "europe");
	numericProperties.emplace("rank", 8.0);
	
	rtClient->addMatchmaker(
	    minCount,
	    maxCount,
	    query,
	    stringProperties,
	    numericProperties,
	    successCallback);
	```

=== "Cocos2d-x JS"
	```js
	const message = { matchmaker_add: {
	  min_count: 2,
	  max_count: 4,
	  query: "+properties.region:europe +properties.rank:>=5 +properties.rank:<=10",
	  string_properties: {
	    region: "europe"
	  },
	  numeric_properties: {
	    rank: 8
	  }
	}};
	socket.send(message)
	  .then(function(ticket) {
	      cc.log("matchmaker ticket:", JSON.stringify(ticket));
	    },
	    function(error) {
	      cc.error("matchmaker add failed:", JSON.stringify(error));
	    });
	```

=== "C++"
	```cpp
	auto successCallback = [](const NMatchmakerTicket& ticket)
	{
	  std::cout << "Matchmaker ticket: " << ticket.ticket << std::endl;
	};
	
	int32_t minCount = 2;
	int32_t maxCount = 4;
	string query = "+properties.region:europe +properties.rank:>=5 +properties.rank:<=10";
	NStringMap stringProperties;
	NStringDoubleMap numericProperties;
	
	stringProperties.emplace("region", "europe");
	numericProperties.emplace("rank", 8.0);
	
	rtClient->addMatchmaker(
	    minCount,
	    maxCount,
	    query,
	    stringProperties,
	    numericProperties,
	    successCallback);
	```

=== "Java"
	```java
	String query = "+properties.region:europe +properties.rank:>=5 +properties.rank:<=10";
	int minCount = 2;
	int maxCount = 4;
	Map<String, String> stringProperties = new HashMap<String, String>() {{
	  put("region", "europe");
	}};
	Map<String, Double> numericProperties = new HashMap<String, Double>() {{
	  put("rank", 8.0);
	}};
	
	MatchmakerTicket matchmakerTicket = socket.addMatchmaker(
	    query, minCount, maxCount, stringProperties, numericProperties).get();
	```

=== "Godot"
	```gdscript
	var query = "+properties.region:europe +properties.rank:>=5 +properties.rank:<=10"
	var string_properties = { "region": "europe"}
	var numeric_properties = { "rank": 8 }
	var matchmaker_ticket : NakamaRTAPI.MatchmakerTicket = yield(
		socket.add_matchmaker_async(query, 2, 4, string_properties, numeric_properties),
		"completed"
	)
	if matchmaker_ticket.is_exception():
		print("An error occured: %s" % matchmaker_ticket)
		return
	print("Got ticket: %s" % [matchmaker_ticket])
	```

Or use the wildcard query `"*"` to ignore opponents properties and match with anyone:

=== "JavaScript"
	```js
	const message = { matchmaker_add: {
	  min_count: 2,
	  max_count: 4,
	  query: "*",
	  string_properties: {
	    region: "europe"
	  },
	  numeric_properties: {
	    rank: 8
	  }
	}};
	var ticket = await socket.send(message);
	```

=== ".NET"
	```csharp
	var query = "*";
	var minCount = 2;
	var maxCount = 4;
	var stringProperties = new Dictionary<string, string>() {
	  {"region", "europe"}
	};
	var numericProperties = new Dictionary<string, int>() {
	  {"rank", 8}
	};
	var matchmakerTicket = await socket.AddMatchmakerAsync(
	    query, minCount, maxCount, stringProperties, numericProperties);
	```

=== "Unity"
	```csharp
	var query = "*";
	var minCount = 2;
	var maxCount = 4;
	var stringProperties = new Dictionary<string, string>() {
	  {"region", "europe"}
	};
	var numericProperties = new Dictionary<string, int>() {
	  {"rank", 8}
	};
	var matchmakerTicket = await socket.AddMatchmakerAsync(
	    query, minCount, maxCount, stringProperties, numericProperties);
	```

=== "Cocos2d-x C++"
	```cpp
	auto successCallback = [](const NMatchmakerTicket& ticket)
	{
	  CCLOG("Matchmaker ticket: %s", ticket.ticket.c_str());
	};
	
	int32_t minCount = 2;
	int32_t maxCount = 4;
	string query = "*";
	NStringMap stringProperties;
	NStringDoubleMap numericProperties;
	
	stringProperties.emplace("region", "europe");
	numericProperties.emplace("rank", 8.0);
	
	rtClient->addMatchmaker(
	    minCount,
	    maxCount,
	    query,
	    stringProperties,
	    numericProperties,
	    successCallback);
	```

=== "Cocos2d-x JS"
	```js
	const message = { matchmaker_add: {
	  min_count: 2,
	  max_count: 4,
	  query: "*",
	  string_properties: {
	    region: "europe"
	  },
	  numeric_properties: {
	    rank: 8
	  }
	}};
	socket.send(message)
	  .then(function(ticket) {
	      cc.log("matchmaker ticket:", JSON.stringify(ticket));
	    },
	    function(error) {
	      cc.error("matchmaker add failed:", JSON.stringify(error));
	    });
	```

=== "C++"
	```cpp
	auto successCallback = [](const NMatchmakerTicket& ticket)
	{
	  std::cout << "Matchmaker ticket: " << ticket.ticket << std::endl;
	};
	
	int32_t minCount = 2;
	int32_t maxCount = 4;
	string query = "*";
	NStringMap stringProperties;
	NStringDoubleMap numericProperties;
	
	stringProperties.emplace("region", "europe");
	numericProperties.emplace("rank", 8.0);
	
	rtClient->addMatchmaker(
	    minCount,
	    maxCount,
	    query,
	    stringProperties,
	    numericProperties,
	    successCallback);
	```

=== "Java"
	```java
	String query = "*";
	int minCount = 2;
	int maxCount = 4;
	Map<String, String> stringProperties = new HashMap<String, String>() {{
	  put("region", "europe");
	}};
	Map<String, Double> numericProperties = new HashMap<String, Double>() {{
	  put("rank", 8.0);
	}};
	
	MatchmakerTicket matchmakerTicket = socket.addMatchmaker(
	    query, minCount, maxCount, stringProperties, numericProperties).get();
	```

=== "Godot"
	```gdscript
	var query = "*"
	var min_count = 2
	var max_count = 4
	var string_properties = { "region": "europe" }
	var numeric_properties = { "rank": 8 }
	var matchmaker_ticket : NakamaRTAPI.MatchmakerTicket = yield(
		socket.add_matchmaker_async(query, min_count, max_count, string_properties, numeric_properties),
		"completed"
	)
	if matchmaker_ticket.is_exception():
		print("An error occured: %s" % matchmaker_ticket)
		return
	print("Got ticket: %s" % [matchmaker_ticket])
	```
>>>>>>> 0d4b7ea3

### Minimum and maximum count

Users wishing to matchmake must specify a minimum and maximum number of opponents the matchmaker must find to succeed. If there aren't enough users that match the query to satisfy the minimum count, the user remains in the pool.

The minimum and maximum count includes the user searching for opponents, so to find 3 other opponents the user submits a count of 4. Minimum count must be 2 or higher and the maximum count must be equal to or greater than the minimum count (`max_count >= min_count >= 2`).

If the counts define a range, the matchmaker will try to return the max opponents possible but will never return less than the minimum count:

<<<<<<< HEAD
```js tab="JavaScript"
const query = "*";
const minCount = 2;
const maxCount = 4;

var ticket = await socket.addMatchmaker(query, minCount, maxCount);
```

```csharp tab=".NET"
var query = "*";
var minCount = 2;
var maxCount = 4;
var matchmakerTicket = await socket.AddMatchmakerAsync(query, minCount, maxCount);
```

```csharp tab="Unity"
var query = "*";
var minCount = 2;
var maxCount = 4;
var matchmakerTicket = await socket.AddMatchmakerAsync(query, minCount, maxCount);
```

```java tab="Java"
String query = "*";
int minCount = 2;
int maxCount = 4;
MatchmakerTicket matchmakerTicket = socket.addMatchmaker(query, minCount, maxCount).get();
```

To search for an exact number of opponents submit the same minimum and maximum count:

```js tab="JavaScript"
const query = "*";
const minCount = 4;
const maxCount = 4;
var ticket = await socket.addMatchmaker(query, minCount, maxCount);
```

```csharp tab=".NET"
var query = "*";
var minCount = 4;
var maxCount = 4;
var matchmakerTicket = await socket.AddMatchmakerAsync(query, minCount, maxCount);
```

```csharp tab="Unity"
var query = "*";
var minCount = 4;
var maxCount = 4;
var matchmakerTicket = await socket.AddMatchmakerAsync(query, minCount, maxCount);
```

```cpp tab="Cocos2d-x C++"
auto successCallback = [](const NMatchmakerTicket& ticket)
{
  CCLOG("Matchmaker ticket: %s", ticket.ticket.c_str());
};

int32_t minCount = 2;
int32_t maxCount = 4;
string query = "*";

rtClient->addMatchmaker(
    minCount,
    maxCount,
    query,
    {},
    {},
    successCallback);
```

```js tab="Cocos2d-x JS"

const query = "*";
const minCount = 2;
const maxCount = 4;

socket.addMatchmaker(query, minCount, maxCount)
  .then(function(ticket) {
      cc.log("matchmaker ticket:", JSON.stringify(ticket));
    },
    function(error) {
      cc.error("matchmaker add failed:", JSON.stringify(error));
    });
```

```cpp tab="C++"
auto successCallback = [](const NMatchmakerTicket& ticket)
{
  std::cout << "Matchmaker ticket: " << ticket.ticket << std::endl;
};

int32_t minCount = 2;
int32_t maxCount = 4;
string query = "*";

rtClient->addMatchmaker(
    minCount,
    maxCount,
    query,
    {},
    {},
    successCallback);
```

```java tab="Java"
String query = "*";
int minCount = 4;
int maxCount = 4;

MatchmakerTicket matchmakerTicket = socket.addMatchmaker(query, minCount, maxCount).get();
```

```gdscript tab="Godot"
var query = "*"
var min_count = 4
var max_count = 4
var matchmaker_ticket : NakamaRTAPI.MatchmakerTicket = yield(
	socket.add_matchmaker_async(query, min_count, max_count),
	"completed"
)
if matchmaker_ticket.is_exception():
	print("An error occured: %s" % matchmaker_ticket)
	return
print("Got ticket: %s" % [matchmaker_ticket])
```
=======
=== "JavaScript"
	```js
	const message = { matchmaker_add: {
	  min_count: 2,
	  max_count: 4,
	  query: "*"
	}};
	var ticket = await socket.send(message);
	```

=== ".NET"
	```csharp
	var query = "*";
	var minCount = 2;
	var maxCount = 4;
	var matchmakerTicket = await socket.AddMatchmakerAsync(query, minCount, maxCount);
	```

=== "Unity"
	```csharp
	var query = "*";
	var minCount = 2;
	var maxCount = 4;
	var matchmakerTicket = await socket.AddMatchmakerAsync(query, minCount, maxCount);
	```

=== "Java"
	```java
	String query = "*";
	int minCount = 2;
	int maxCount = 4;
	MatchmakerTicket matchmakerTicket = socket.addMatchmaker(query, minCount, maxCount).get();
	```

To search for an exact number of opponents submit the same minimum and maximum count:

=== "JavaScript"
	```js
	const message = { matchmaker_add: {
	  min_count: 4,
	  max_count: 4,
	  query: "*"
	}};
	var ticket = await socket.send(message);
	```

=== ".NET"
	```csharp
	var query = "*";
	var minCount = 4;
	var maxCount = 4;
	var matchmakerTicket = await socket.AddMatchmakerAsync(query, minCount, maxCount);
	```

=== "Unity"
	```csharp
	var query = "*";
	var minCount = 4;
	var maxCount = 4;
	var matchmakerTicket = await socket.AddMatchmakerAsync(query, minCount, maxCount);
	```

=== "Cocos2d-x C++"
	```cpp
	auto successCallback = [](const NMatchmakerTicket& ticket)
	{
	  CCLOG("Matchmaker ticket: %s", ticket.ticket.c_str());
	};
	
	int32_t minCount = 2;
	int32_t maxCount = 4;
	string query = "*";
	
	rtClient->addMatchmaker(
	    minCount,
	    maxCount,
	    query,
	    {},
	    {},
	    successCallback);
	```

=== "Cocos2d-x JS"
	```js
	const message = { matchmaker_add: {
	  min_count: 2,
	  max_count: 4,
	  query: "*"
	}};
	socket.send(message)
	  .then(function(ticket) {
	      cc.log("matchmaker ticket:", JSON.stringify(ticket));
	    },
	    function(error) {
	      cc.error("matchmaker add failed:", JSON.stringify(error));
	    });
	```

=== "C++"
	```cpp
	auto successCallback = [](const NMatchmakerTicket& ticket)
	{
	  std::cout << "Matchmaker ticket: " << ticket.ticket << std::endl;
	};
	
	int32_t minCount = 2;
	int32_t maxCount = 4;
	string query = "*";
	
	rtClient->addMatchmaker(
	    minCount,
	    maxCount,
	    query,
	    {},
	    {},
	    successCallback);
	```

=== "Java"
	```java
	String query = "*";
	int minCount = 4;
	int maxCount = 4;
	
	MatchmakerTicket matchmakerTicket = socket.addMatchmaker(query, minCount, maxCount).get();
	```

=== "Godot"
	```gdscript
	var query = "*"
	var min_count = 4
	var max_count = 4
	var matchmaker_ticket : NakamaRTAPI.MatchmakerTicket = yield(
		socket.add_matchmaker_async(query, min_count, max_count),
		"completed"
	)
	if matchmaker_ticket.is_exception():
		print("An error occured: %s" % matchmaker_ticket)
		return
	print("Got ticket: %s" % [matchmaker_ticket])
	```
>>>>>>> 0d4b7ea3

## Matchmaker tickets

Each time a user is added to the matchmaker pool they receive a ticket, a unique identifier for their entry into the pool.

<<<<<<< HEAD
```js tab="JavaScript"

const query = "*";
const minCount = 2;
const maxCount = 4;
var ticket = await socket.addMatchmaker(query, minCount, maxCount);
```

```csharp tab=".NET"
var query = "*";
var minCount = 2;
var maxCount = 4;
var matchmakerTicket = await socket.AddMatchmakerAsync(query, minCount, maxCount);
```

```csharp tab="Unity"
var query = "*";
var minCount = 2;
var maxCount = 4;
var matchmakerTicket = await socket.AddMatchmakerAsync(query, minCount, maxCount);
```

```cpp tab="Cocos2d-x C++"
auto successCallback = [](const NMatchmakerTicket& ticket)
{
  CCLOG("Matchmaker ticket: %s", ticket.ticket.c_str());
};

int32_t minCount = 2;
int32_t maxCount = 4;
string query = "*";

rtClient->addMatchmaker(
    minCount,
    maxCount,
    query,
    {},
    {},
    successCallback);
```

```js tab="Cocos2d-x JS"
const query = "*";
const minCount = 2;
const maxCount = 4;

socket.addMatchmaker(query, minCount, maxCount)
  .then(function(ticket) {
      cc.log("matchmaker ticket:", JSON.stringify(ticket));
    },
    function(error) {
      cc.error("matchmaker add failed:", JSON.stringify(error));
    });
```

```cpp tab="C++"
auto successCallback = [](const NMatchmakerTicket& ticket)
{
  std::cout << "Matchmaker ticket: " << ticket.ticket << std::endl;
};

int32_t minCount = 2;
int32_t maxCount = 4;
string query = "*";

rtClient->addMatchmaker(
    minCount,
    maxCount,
    query,
    {},
    {},
    successCallback);
```

```java tab="Java"
String query = "*";
int minCount = 2;
int maxCount = 4;

MatchmakerTicket matchmakerTicket = socket.addMatchmaker(query, minCount, maxCount).get();
```

```gdscript tab="Godot"
var query = "*"
var min_count = 2
var max_count = 4
var matchmaker_ticket : NakamaRTAPI.MatchmakerTicket = yield(
	socket.add_matchmaker_async(query, min_count, max_count),
	"completed"
)
if matchmaker_ticket.is_exception():
	print("An error occured: %s" % matchmaker_ticket)
	return
print("Got ticket: %s" % [matchmaker_ticket])
```
=======
=== "JavaScript"
	```js
	const message = { matchmaker_add: {
	  min_count: 2,
	  max_count: 4,
	  query: "*"
	}};
	var ticket = await socket.send(message);
	```

=== ".NET"
	```csharp
	var query = "*";
	var minCount = 2;
	var maxCount = 4;
	var matchmakerTicket = await socket.AddMatchmakerAsync(query, minCount, maxCount);
	```

=== "Unity"
	```csharp
	var query = "*";
	var minCount = 2;
	var maxCount = 4;
	var matchmakerTicket = await socket.AddMatchmakerAsync(query, minCount, maxCount);
	```

=== "Cocos2d-x C++"
	```cpp
	auto successCallback = [](const NMatchmakerTicket& ticket)
	{
	  CCLOG("Matchmaker ticket: %s", ticket.ticket.c_str());
	};
	
	int32_t minCount = 2;
	int32_t maxCount = 4;
	string query = "*";
	
	rtClient->addMatchmaker(
	    minCount,
	    maxCount,
	    query,
	    {},
	    {},
	    successCallback);
	```

=== "Cocos2d-x JS"
	```js
	const message = { matchmaker_add: {
	  min_count: 2,
	  max_count: 4,
	  query: "*"
	}};
	socket.send(message)
	  .then(function(ticket) {
	      cc.log("matchmaker ticket:", JSON.stringify(ticket));
	    },
	    function(error) {
	      cc.error("matchmaker add failed:", JSON.stringify(error));
	    });
	```

=== "C++"
	```cpp
	auto successCallback = [](const NMatchmakerTicket& ticket)
	{
	  std::cout << "Matchmaker ticket: " << ticket.ticket << std::endl;
	};
	
	int32_t minCount = 2;
	int32_t maxCount = 4;
	string query = "*";
	
	rtClient->addMatchmaker(
	    minCount,
	    maxCount,
	    query,
	    {},
	    {},
	    successCallback);
	```

=== "Java"
	```java
	String query = "*";
	int minCount = 2;
	int maxCount = 4;
	
	MatchmakerTicket matchmakerTicket = socket.addMatchmaker(query, minCount, maxCount).get();
	```

=== "Godot"
	```gdscript
	var query = "*"
	var min_count = 2
	var max_count = 4
	var matchmaker_ticket : NakamaRTAPI.MatchmakerTicket = yield(
		socket.add_matchmaker_async(query, min_count, max_count),
		"completed"
	)
	if matchmaker_ticket.is_exception():
		print("An error occured: %s" % matchmaker_ticket)
		return
	print("Got ticket: %s" % [matchmaker_ticket])
	```
>>>>>>> 0d4b7ea3

This ticket is used when the server notifies the client on matching success. It distinguishes between multiple possible matchmaker operations for the same user. The user may also cancel the matchmaking process using the ticket at any time, but only before the ticket has been fulfilled.

## Remove a user from the matchmaker

If a user decides they no longer wish to matchmake without disconnecting they can gracefully cancel the matchmaker process by removing themselves from the pool.

<<<<<<< HEAD
```js tab="JavaScript"
socket.removeMatchmaker(ticket);
```

```csharp tab=".NET"
// "matchmakerTicket" is returned by the matchmaker.
await socket.RemoveMatchmakerAsync(matchmakerTicket);
```

```csharp tab="Unity"
// "matchmakerTicket" is returned by the matchmaker.
await socket.RemoveMatchmakerAsync(matchmakerTicket);
```

```cpp tab="Cocos2d-x C++"
// "ticket" is returned by the matchmaker.
rtClient->removeMatchmaker(ticket, []()
  {
    CCLOG("removed from Matchmaker");
  });
```

```js tab="Cocos2d-x JS"
// "ticket" is returned by the matchmaker.
socket.removeMatchmaker(ticket);
```

```cpp tab="C++"
// "ticket" is returned by the matchmaker.
rtClient->removeMatchmaker(ticket, []()
  {
    std::cout << "removed from Matchmaker" << std::endl;
  });
```

```java tab="Java"
// "matchmakerTicket" is returned by the matchmaker.
socket.removeMatchmaker(matchmakerTicket.getTicket()).get();
```

```gdscript tab="Godot"
var removed : NakamaAsyncResult = yield(socket.remove_matchmaker_async(matchmaker_ticket.ticket), "completed")
if removed.is_exception():
	print("An error occured: %s" % removed)
	return
print("Removed from matchmaking %s" % [matchmaker_ticket.ticket])
```
=======
=== "JavaScript"
	```js
	// "ticket" is returned by the matchmaker.
	const message = {
	  matchmaker_remove: {
	    ticket: ticket
	  }
	}
	socket.send(message);
	```

=== ".NET"
	```csharp
	// "matchmakerTicket" is returned by the matchmaker.
	await socket.RemoveMatchmakerAsync(matchmakerTicket);
	```

=== "Unity"
	```csharp
	// "matchmakerTicket" is returned by the matchmaker.
	await socket.RemoveMatchmakerAsync(matchmakerTicket);
	```

=== "Cocos2d-x C++"
	```cpp
	// "ticket" is returned by the matchmaker.
	rtClient->removeMatchmaker(ticket, []()
	  {
	    CCLOG("removed from Matchmaker");
	  });
	```

=== "Cocos2d-x JS"
	```js
	// "ticket" is returned by the matchmaker.
	const message = {
	  matchmaker_remove: {
	    ticket: ticket
	  }
	}
	socket.send(message);
	```

=== "C++"
	```cpp
	// "ticket" is returned by the matchmaker.
	rtClient->removeMatchmaker(ticket, []()
	  {
	    std::cout << "removed from Matchmaker" << std::endl;
	  });
	```

=== "Java"
	```java
	// "matchmakerTicket" is returned by the matchmaker.
	socket.removeMatchmaker(matchmakerTicket.getTicket()).get();
	```

=== "Godot"
	```gdscript
	var removed : NakamaAsyncResult = yield(socket.remove_matchmaker_async(matchmaker_ticket.ticket), "completed")
	if removed.is_exception():
		print("An error occured: %s" % removed)
		return
	print("Removed from matchmaking %s" % [matchmaker_ticket.ticket])
	```
>>>>>>> 0d4b7ea3

If the user has multiple entries in the matchmaker only the one identified by the ticket will be removed.

## Receive matchmaker results

Matchmaking is not always an instant process. Depending on the currently connected users the matchmaker may take time to complete and will return the resulting list of opponents asynchronously.

Clients should register an event handler that triggers when the server sends them a matchmaker result.

=== "JavaScript"
	```js
	socket.onmatchmakermatched = (matched) => {
	  console.info("Received MatchmakerMatched message: ", matched);
	  console.info("Matched opponents: ", matched.users);
	};
	```

=== ".NET"
	```csharp
	socket.ReceivedMatchmakerMatched += matched =>
	{
	    Console.WriteLine("Received: {0}", matched);
	    var opponents = string.Join(",\n  ", matched.Users); // printable list.
	    Console.WriteLine("Matched opponents: [{0}]", opponents);
	};
	```

=== "Unity"
	```csharp
	socket.ReceivedMatchmakerMatched += matched =>
	{
	    Debug.LogFormat("Received: {0}", matched);
	    var opponents = string.Join(",\n  ", matched.Users); // printable list.
	    Debug.LogFormat("Matched opponents: [{0}]", opponents);
	};
	```

=== "Cocos2d-x C++"
	```cpp
	rtListener->setMatchmakerMatchedCallback([](NMatchmakerMatchedPtr matched)
	  {
	    CCLOG("Matched! matchId: %s", matched->matchId.c_str());
	  });
	```

=== "Cocos2d-x JS"
	```js
	this.socket.onmatchmakermatched = (matched) => {
	  cc.log("Received MatchmakerMatched message:", JSON.stringify(matched));
	  cc.log("Matched opponents:", matched.users.toString());
	};
	```

=== "C++"
	```cpp
	rtListener->setMatchmakerMatchedCallback([](NMatchmakerMatchedPtr matched)
	  {
	    std::cout << "Matched! matchId: " << matched->matchId << std::endl;
	  });
	```

=== "Java"
	```java
	SocketListener listener = new AbstractSocketListener() {
	  @Override
	  public void onMatchmakerMatched(final MatchmakerMatched matched) {
	    System.out.format("Received MatchmakerMatched message: %s", matched.toString());
	    System.out.format("Matched opponents: %s", opponents.toString());
	  }
	};
	```

=== "Godot"
	```gdscript
	func _ready():
		# First, setup the socket as explained in the authentication section.
		socket.connect("received_matchmaker_matched", self, "_on_matchmaker_matched")
	
	func _on_matchmaker_matched(p_matched : NakamaRTAPI.MatchmakerMatched):
		print("Received MatchmakerMatched message: %s" % [p_matched])
		print("Matched opponents: %s" % [p_matched.users])
	```

## Join a match

It's common to use the matchmaker result event as a way to join a [realtime match](gameplay-multiplayer-realtime.md) with the matched opponents.

Each matchmaker result event carries a token that can be used to join a match together with the matched opponents. The token enables the server to know that these users wanted to play together and will create a match dynamically for them.

Tokens are short-lived and must be used to join a match as soon as possible. When a token expires it can no longer be used or refreshed.

The match token is also used to prevent unwanted users from attempting to join a match they were not matched into. The rest of the multiplayer match code is the same as in the [realtime multiplayer section](gameplay-multiplayer-realtime.md).

<<<<<<< HEAD
```js tab="JavaScript"
socket.onmatchmakermatched = (matched) => {
  console.info("Received MatchmakerMatched message: ", matched);
  socket.joinMatch(matched.token);
};
```

```csharp tab=".NET"
socket.ReceivedMatchmakerMatched += async matched =>
{
    Console.WriteLine("Received: {0}", matched);
    await socket.JoinMatchAsync(matched);
};
```

```csharp tab="Unity"
socket.ReceivedMatchmakerMatched += async matched =>
{
    Debug.LogFormat("Received: {0}", matched);
    await socket.JoinMatchAsync(matched);
};
```

```cpp tab="Cocos2d-x C++"
rtListener->setMatchmakerMatchedCallback([this](NMatchmakerMatchedPtr matched)
  {
    CCLOG("Matched! token: %s", matched->token.c_str());

    rtClient->joinMatchByToken(matched->token, [](const NMatch& match)
      {
        CCLOG("Joined Match!");
      });
  });
```

```js tab="Cocos2d-x JS"
this.socket.onmatchmakermatched = (matched) => {
  cc.log("Received MatchmakerMatched message:", JSON.stringify(matched));
  cc.log("Matched opponents:", matched.users.toString());
  socket.joinMatch(matched.token);
};
```

```cpp tab="C++"
rtListener->setMatchmakerMatchedCallback([this](NMatchmakerMatchedPtr matched)
  {
    std::cout << "Matched! token: " << matched->token << std::endl;

    rtClient->joinMatchByToken(matched->token, [](const NMatch& match)
      {
        std::cout << "Joined Match!" << std::endl;
      });
  });
```

```java tab="Java"
SocketListener listener = new AbstractSocketListener() {
  @Override
  public void onMatchmakerMatched(final MatchmakerMatched matched) {
    socket.joinMatchToken(matched.getToken()).get();
  }
};
```

```gdscript tab="Godot"
func _on_matchmaker_matched(p_matched : NakamaRTAPI.MatchmakerMatched):
	print("Received MatchmakerMatched message: %s" % [p_matched])
	var joined_match : NakamaRTAPI.Match = yield(socket.join_matched_async(p_matched), "completed")
	if joined_match.is_exception():
		print("An error occured: %s" % joined_match)
		return
	print("Joined match: %s" % [joined_match])
```
=======
=== "JavaScript"
	```js
	socket.onmatchmakermatched = (matched) => {
	  console.info("Received MatchmakerMatched message: ", matched);
	  const message = {
	    match_join: {
	      token: matched.token
	    }
	  };
	  socket.send(message);
	};
	```

=== ".NET"
	```csharp
	socket.ReceivedMatchmakerMatched += async matched =>
	{
	    Console.WriteLine("Received: {0}", matched);
	    await socket.JoinMatchAsync(matched);
	};
	```

=== "Unity"
	```csharp
	socket.ReceivedMatchmakerMatched += async matched =>
	{
	    Debug.LogFormat("Received: {0}", matched);
	    await socket.JoinMatchAsync(matched);
	};
	```

=== "Cocos2d-x C++"
	```cpp
	rtListener->setMatchmakerMatchedCallback([this](NMatchmakerMatchedPtr matched)
	  {
	    CCLOG("Matched! token: %s", matched->token.c_str());
	
	    rtClient->joinMatchByToken(matched->token, [](const NMatch& match)
	      {
	        CCLOG("Joined Match!");
	      });
	  });
	```

=== "Cocos2d-x JS"
	```js
	this.socket.onmatchmakermatched = (matched) => {
	  cc.log("Received MatchmakerMatched message:", JSON.stringify(matched));
	  cc.log("Matched opponents:", matched.users.toString());
	  const message = {
	    match_join: {
	      token: matched.token
	    }
	  };
	  socket.send(message);
	};
	```

=== "C++"
	```cpp
	rtListener->setMatchmakerMatchedCallback([this](NMatchmakerMatchedPtr matched)
	  {
	    std::cout << "Matched! token: " << matched->token << std::endl;
	
	    rtClient->joinMatchByToken(matched->token, [](const NMatch& match)
	      {
	        std::cout << "Joined Match!" << std::endl;
	      });
	  });
	```

=== "Java"
	```java
	SocketListener listener = new AbstractSocketListener() {
	  @Override
	  public void onMatchmakerMatched(final MatchmakerMatched matched) {
	    socket.joinMatchToken(matched.getToken()).get();
	  }
	};
	```

=== "Godot"
	```gdscript
	func _on_matchmaker_matched(p_matched : NakamaRTAPI.MatchmakerMatched):
		print("Received MatchmakerMatched message: %s" % [p_matched])
		var joined_match : NakamaRTAPI.Match = yield(socket.join_matched_async(p_matched), "completed")
		if joined_match.is_exception():
			print("An error occured: %s" % joined_match)
			return
		print("Joined match: %s" % [joined_match])
	```
>>>>>>> 0d4b7ea3
<|MERGE_RESOLUTION|>--- conflicted
+++ resolved
@@ -26,78 +26,405 @@
 
 When matchmaking completes these properties are visible to all matched users. You can store extra information without affecting the matchmaking process itself if it's useful to clients - just submit properties that aren't queried for as part of the matchmaking process.
 
-<<<<<<< HEAD
-```js tab="JavaScript"
-// "ticket" is returned by the matchmaker.
-
-const query = "*";
-const minCount = 2;
-const maxCount = 4;
-
-const stringProperties = {
-    region: "europe"
-};
-
-const numericProperties = {
-    rank: 8
-};
-
-var ticket = await socket.addMatchmaker(query, minCount, maxCount, stringProperties, numericProperties);
-```
-
-```csharp tab=".NET"
-var query = "*";
-var minCount = 2;
-var maxCount = 4;
-var stringProperties = new Dictionary<string, string>() {
-  {"region", "europe"}
-};
-var numericProperties = new Dictionary<string, int>() {
-  {"rank", 8}
-};
-var matchmakerTicket = await socket.AddMatchmakerAsync(
-    query, minCount, maxCount, stringProperties, numericProperties);
-```
-
-```csharp tab="Unity"
-var query = "*";
-var minCount = 2;
-var maxCount = 4;
-var stringProperties = new Dictionary<string, string>() {
-  {"region", "europe"}
-};
-var numericProperties = new Dictionary<string, int>() {
-  {"rank", 8}
-};
-var matchmakerTicket = await socket.AddMatchmakerAsync(
-    query, minCount, maxCount, stringProperties, numericProperties);
-```
-
-```cpp tab="Cocos2d-x C++"
-auto successCallback = [](const NMatchmakerTicket& ticket)
-{
-  CCLOG("Matchmaker ticket: %s", ticket.ticket.c_str());
-};
-
-int32_t minCount = 2;
-int32_t maxCount = 4;
-string query = "*";
-NStringMap stringProperties;
-NStringDoubleMap numericProperties;
-
-stringProperties.emplace("region", "europe");
-numericProperties.emplace("rank", 8.0);
-
-rtClient->addMatchmaker(
-    minCount,
-    maxCount,
-    query,
-    stringProperties,
-    numericProperties,
-    successCallback);
-```
-
-```js tab="Cocos2d-x JS"
+=== "JavaScript"
+    ```js
+    // "ticket" is returned by the matchmaker.
+
+    const query = "*";
+    const minCount = 2;
+    const maxCount = 4;
+
+    const stringProperties = {
+        region: "europe"
+    };
+
+    const numericProperties = {
+        rank: 8
+    };
+
+    var ticket = await socket.addMatchmaker(query, minCount, maxCount, stringProperties, numericProperties);
+    ```
+
+=== ".NET"
+    ```csharp
+    var query = "*";
+    var minCount = 2;
+    var maxCount = 4;
+    var stringProperties = new Dictionary<string, string>() {
+      {"region", "europe"}
+    };
+    var numericProperties = new Dictionary<string, int>() {
+      {"rank", 8}
+    };
+    var matchmakerTicket = await socket.AddMatchmakerAsync(
+        query, minCount, maxCount, stringProperties, numericProperties);
+    ```
+
+  === "Unity"
+
+    ```csharp
+    var query = "*";
+    var minCount = 2;
+    var maxCount = 4;
+    var stringProperties = new Dictionary<string, string>() {
+      {"region", "europe"}
+    };
+    var numericProperties = new Dictionary<string, int>() {
+      {"rank", 8}
+    };
+    var matchmakerTicket = await socket.AddMatchmakerAsync(
+        query, minCount, maxCount, stringProperties, numericProperties);
+    ```
+
+=== "Cocos2d-x C++"
+
+    ```cpp
+    auto successCallback = [](const NMatchmakerTicket& ticket)
+    {
+      CCLOG("Matchmaker ticket: %s", ticket.ticket.c_str());
+    };
+
+    int32_t minCount = 2;
+    int32_t maxCount = 4;
+    string query = "*";
+    NStringMap stringProperties;
+    NStringDoubleMap numericProperties;
+
+    stringProperties.emplace("region", "europe");
+    numericProperties.emplace("rank", 8.0);
+
+    rtClient->addMatchmaker(
+        minCount,
+        maxCount,
+        query,
+        stringProperties,
+        numericProperties,
+        successCallback);
+    ```
+
+=== "Cocos2d-x JS"
+    ```js
+    const query = "*";
+    const minCount = 2;
+    const maxCount = 4;
+
+    const stringProperties = {
+      region: "europe"
+    };
+    const numericProperties = {
+      rank: 8
+    };
+
+    socket.addMatchmaker(query, minCount, maxCount, stringProperties, numericProperties)
+    .then(function(ticket) {
+        cc.log("matchmaker ticket:", JSON.stringify(ticket));
+      },
+      function(error) {
+        cc.error("matchmaker add failed:", JSON.stringify(error));
+      });
+    ```
+
+=== "C++"
+    ```cpp
+    auto successCallback = [](const NMatchmakerTicket& ticket)
+    {
+      std::cout << "Matchmaker ticket: " << ticket.ticket << std::endl;
+    };
+
+    int32_t minCount = 2;
+    int32_t maxCount = 4;
+    string query = "*";
+    NStringMap stringProperties;
+    NStringDoubleMap numericProperties;
+
+    stringProperties.emplace("region", "europe");
+    numericProperties.emplace("rank", 8.0);
+
+    rtClient->addMatchmaker(
+        minCount,
+        maxCount,
+        query,
+        stringProperties,
+        numericProperties,
+        successCallback);
+    ```
+
+    ```java tab="Java"
+    String query = "*";
+    int minCount = 2;
+    int maxCount = 4;
+    Map<String, String> stringProperties = new HashMap<String, String>() {{
+      put("region", "europe");
+    }};
+    Map<String, Double> numericProperties = new HashMap<String, Double>() {{
+      put("rank", 8.0);
+    }};
+
+    MatchmakerTicket matchmakerTicket = socket.addMatchmaker(
+        query, minCount, maxCount, stringProperties, numericProperties).get();
+    ```
+
+=== "Godot"
+    ```gdscript
+    var query = "*"
+    var min_count = 2
+    var max_count = 4
+    var string_properties = { "region": "europe" }
+    var numeric_properties = { "rank": 8 }
+    var matchmaker_ticket : NakamaRTAPI.MatchmakerTicket = yield(
+      socket.add_matchmaker_async(query, min_count, max_count, string_properties, numeric_properties),
+      "completed"
+    )
+    if matchmaker_ticket.is_exception():
+      print("An error occured: %s" % matchmaker_ticket)
+      return
+    print("Got ticket: %s" % [matchmaker_ticket])
+    ```
+
+### Query
+
+The query defines how the user wants to find their opponents. Queries inspect the properties set by matchmaker users to find users eligible to be matched, or can ignore them to find any available users using the wildcard `*` query. A typical matchmaker query may look for opponents between given ranks, or in a particular region.
+
+Nakama uses the [Bleve](http://www.blevesearch.com/) search and indexing engine internally to find opponents in the matchmaker pool. All of the standard [Bleve query string syntax](http://www.blevesearch.com/docs/Query-String-Query/) is accepted, see the [full documentation](http://www.blevesearch.com/docs/Query-String-Query/) for the complete query options available.
+
+!!! Tip
+    Each user's matchmaker properties are available in queries under the `properties` prefix.
+
+Queries are composed of one or more query terms, usually defined as `field:value`. By default the field **should have** the value, but this is not strictly required - this results in good matches if possible but will still accept any opponents that are available otherwise. To strictly match values define terms as `+field:value`, meaning the field **must have** the value for the opponent to match.
+
+Multiple terms in a query are separated by spaces `field1:value1 field2:value2` - `field1` **should have** `value1` **and** `field2` **should have** `value2`, but this is not strictly required. You can also mark each one as required `+field1:value1 +field2:value2` - `field1` **must have** `value1` **and** `field2` **must have** `value2` for the opponent to match.
+
+You can use the same syntax to match any value type like strings (`field:foo` - no need for quotes) and numbers (`field:5`, or `field:>=5` for ranges).
+
+See the [Bleve query string syntax](http://www.blevesearch.com/docs/Query-String-Query/) for the complete set of syntax and options available.
+
+!!! Tip
+    The simplest practical query is `*` - the matchmaker will allow any opponents to match together.
+
+You can find opponents based on a mix of property filters with exact matches or ranges of values. This example searches for opponents that **must** be in `europe` and **must** have a `rank` between 5 and 10, inclusive:
+
+=== "JavaScript"
+    ```js
+      const query = "+properties.region:europe +properties.rank:>=5 +properties.rank:<=10";
+      const minCount = 2;
+      const maxCount = 4;
+
+      const stringProperties = {
+        region: "europe"
+      };
+      const numericProperties = {
+        rank: 8
+      };
+
+      var ticket = await socket.addMatchmaker(query, minCount, maxCount, stringProperties, numericProperties);
+    ```
+
+=== ".NET"
+    ```csharp
+    var query = "+properties.region:europe +properties.rank:>=5 +properties.rank:<=10";
+    var stringProperties = new Dictionary<string, string>() {
+      {"region", "europe"}
+    };
+    var numericProperties = new Dictionary<string, int>() {
+      {"rank", 8}
+    };
+    var matchmakerTicket = await socket.AddMatchmakerAsync(
+        query, 2, 4, stringProperties, numericProperties);
+    ```
+
+=== "Unity"
+    ```csharp
+    var query = "+properties.region:europe +properties.rank:>=5 +properties.rank:<=10";
+    var stringProperties = new Dictionary<string, string>() {
+      {"region", "europe"}
+    };
+    var numericProperties = new Dictionary<string, int>() {
+      {"rank", 8}
+    };
+    var matchmakerTicket = await socket.AddMatchmakerAsync(
+        query, 2, 4, stringProperties, numericProperties);
+    ```
+
+
+==="Cocos2d-x C++"
+    ```cpp
+    auto successCallback = [](const NMatchmakerTicket& ticket)
+    {
+      CCLOG("Matchmaker ticket: %s", ticket.ticket.c_str());
+    };
+
+    int32_t minCount = 2;
+    int32_t maxCount = 4;
+    string query = "+properties.region:europe +properties.rank:>=5 +properties.rank:<=10";
+    NStringMap stringProperties;
+    NStringDoubleMap numericProperties;
+
+    stringProperties.emplace("region", "europe");
+    numericProperties.emplace("rank", 8.0);
+
+    rtClient->addMatchmaker(
+        minCount,
+        maxCount,
+        query,
+        stringProperties,
+        numericProperties,
+        successCallback);
+    ```
+
+=== "Cocos2d-x JS"
+    ```js
+    const query = "+properties.region:europe +properties.rank:>=5 +properties.rank:<=10";
+    const minCount = 2;
+    const maxCount = 4;
+
+    const stringProperties = {
+      region: "europe"
+    };
+
+    const numericProperties = {
+      rank: 8
+    };
+
+    socket.addMatchmaker(query, minCount, maxCount, stringProperties, numericProperties)
+      .then(function(ticket) {
+          cc.log("matchmaker ticket:", JSON.stringify(ticket));
+        },
+        function(error) {
+          cc.error("matchmaker add failed:", JSON.stringify(error));
+        });
+    ```
+
+==="C++"
+    ```cpp
+    auto successCallback = [](const NMatchmakerTicket& ticket)
+    {
+      std::cout << "Matchmaker ticket: " << ticket.ticket << std::endl;
+    };
+
+    int32_t minCount = 2;
+    int32_t maxCount = 4;
+    string query = "+properties.region:europe +properties.rank:>=5 +properties.rank:<=10";
+    NStringMap stringProperties;
+    NStringDoubleMap numericProperties;
+
+    stringProperties.emplace("region", "europe");
+    numericProperties.emplace("rank", 8.0);
+
+    rtClient->addMatchmaker(
+        minCount,
+        maxCount,
+        query,
+        stringProperties,
+        numericProperties,
+        successCallback);
+    ```
+
+=== "Java"
+    ```java
+    String query = "+properties.region:europe +properties.rank:>=5 +properties.rank:<=10";
+    int minCount = 2;
+    int maxCount = 4;
+    Map<String, String> stringProperties = new HashMap<String, String>() {{
+      put("region", "europe");
+    }};
+    Map<String, Double> numericProperties = new HashMap<String, Double>() {{
+      put("rank", 8.0);
+    }};
+
+    MatchmakerTicket matchmakerTicket = socket.addMatchmaker(
+        query, minCount, maxCount, stringProperties, numericProperties).get();
+    ```
+
+=== "Godot"
+    ```gdscript
+    var query = "+properties.region:europe +properties.rank:>=5 +properties.rank:<=10"
+    var string_properties = { "region": "europe"}
+    var numeric_properties = { "rank": 8 }
+    var matchmaker_ticket : NakamaRTAPI.MatchmakerTicket = yield(
+      socket.add_matchmaker_async(query, 2, 4, string_properties, numeric_properties),
+      "completed"
+    )
+    if matchmaker_ticket.is_exception():
+      print("An error occured: %s" % matchmaker_ticket)
+      return
+    print("Got ticket: %s" % [matchmaker_ticket])
+    ```
+
+Or use the wildcard query `"*"` to ignore opponents properties and match with anyone:
+
+=== "JavaScript"
+    ```js
+    const query = "*";
+    const minCount = 2;
+    const maxCount = 4;
+
+    const stringProperties = {
+      region: "europe"
+    };
+    const numericProperties = {
+      rank: 8
+    };
+
+    var ticket = await socket.addMatchmaker(query, minCount, maxCount, stringProperties, numericProperties);
+    ```
+
+=== ".NET"
+    ```csharp
+    var query = "*";
+    var minCount = 2;
+    var maxCount = 4;
+    var stringProperties = new Dictionary<string, string>() {
+      {"region", "europe"}
+    };
+    var numericProperties = new Dictionary<string, int>() {
+      {"rank", 8}
+    };
+    var matchmakerTicket = await socket.AddMatchmakerAsync(
+        query, minCount, maxCount, stringProperties, numericProperties);
+    ```
+
+=== "Unity"
+    ```csharp
+    var query = "*";
+    var minCount = 2;
+    var maxCount = 4;
+    var stringProperties = new Dictionary<string, string>() {
+      {"region", "europe"}
+    };
+    var numericProperties = new Dictionary<string, int>() {
+      {"rank", 8}
+    };
+    var matchmakerTicket = await socket.AddMatchmakerAsync(
+        query, minCount, maxCount, stringProperties, numericProperties);
+    ```
+
+=== "Cocos2d-x C++"
+    ```cpp
+    auto successCallback = [](const NMatchmakerTicket& ticket)
+    {
+      CCLOG("Matchmaker ticket: %s", ticket.ticket.c_str());
+    };
+
+    int32_t minCount = 2;
+    int32_t maxCount = 4;
+    string query = "*";
+    NStringMap stringProperties;
+    NStringDoubleMap numericProperties;
+
+    stringProperties.emplace("region", "europe");
+    numericProperties.emplace("rank", 8.0);
+
+    rtClient->addMatchmaker(
+        minCount,
+        maxCount,
+        query,
+        stringProperties,
+        numericProperties,
+        successCallback);
+    ```
+
+=== "Cocos2d-x JS"
+```js
 const query = "*";
 const minCount = 2;
 const maxCount = 4;
@@ -110,53 +437,56 @@
 };
 
 socket.addMatchmaker(query, minCount, maxCount, stringProperties, numericProperties)
-.then(function(ticket) {
-    cc.log("matchmaker ticket:", JSON.stringify(ticket));
-  },
-  function(error) {
-    cc.error("matchmaker add failed:", JSON.stringify(error));
-  });
+  .then(function(ticket) {
+      cc.log("matchmaker ticket:", JSON.stringify(ticket));
+    },
+    function(error) {
+      cc.error("matchmaker add failed:", JSON.stringify(error));
+    });
 ```
 
-```cpp tab="C++"
-auto successCallback = [](const NMatchmakerTicket& ticket)
-{
-  std::cout << "Matchmaker ticket: " << ticket.ticket << std::endl;
-};
-
-int32_t minCount = 2;
-int32_t maxCount = 4;
-string query = "*";
-NStringMap stringProperties;
-NStringDoubleMap numericProperties;
-
-stringProperties.emplace("region", "europe");
-numericProperties.emplace("rank", 8.0);
-
-rtClient->addMatchmaker(
-    minCount,
-    maxCount,
-    query,
-    stringProperties,
-    numericProperties,
-    successCallback);
-```
-
-```java tab="Java"
-String query = "*";
-int minCount = 2;
-int maxCount = 4;
-Map<String, String> stringProperties = new HashMap<String, String>() {{
-  put("region", "europe");
-}};
-Map<String, Double> numericProperties = new HashMap<String, Double>() {{
-  put("rank", 8.0);
-}};
-
-MatchmakerTicket matchmakerTicket = socket.addMatchmaker(
-    query, minCount, maxCount, stringProperties, numericProperties).get();
-```
-
+=== "C++"
+    ```cpp
+    auto successCallback = [](const NMatchmakerTicket& ticket)
+    {
+      std::cout << "Matchmaker ticket: " << ticket.ticket << std::endl;
+    };
+
+    int32_t minCount = 2;
+    int32_t maxCount = 4;
+    string query = "*";
+    NStringMap stringProperties;
+    NStringDoubleMap numericProperties;
+
+    stringProperties.emplace("region", "europe");
+    numericProperties.emplace("rank", 8.0);
+
+    rtClient->addMatchmaker(
+        minCount,
+        maxCount,
+        query,
+        stringProperties,
+        numericProperties,
+        successCallback);
+    ```
+
+=== "Java"
+    ```java
+    String query = "*";
+    int minCount = 2;
+    int maxCount = 4;
+    Map<String, String> stringProperties = new HashMap<String, String>() {{
+      put("region", "europe");
+    }};
+    Map<String, Double> numericProperties = new HashMap<String, Double>() {{
+      put("rank", 8.0);
+    }};
+
+    MatchmakerTicket matchmakerTicket = socket.addMatchmaker(
+        query, minCount, maxCount, stringProperties, numericProperties).get();
+    ```
+
+=== "Godot"
 ```gdscript tab="Godot"
 var query = "*"
 var min_count = 2
@@ -172,846 +502,206 @@
 	return
 print("Got ticket: %s" % [matchmaker_ticket])
 ```
-=======
+
+### Minimum and maximum count
+
+Users wishing to matchmake must specify a minimum and maximum number of opponents the matchmaker must find to succeed. If there aren't enough users that match the query to satisfy the minimum count, the user remains in the pool.
+
+The minimum and maximum count includes the user searching for opponents, so to find 3 other opponents the user submits a count of 4. Minimum count must be 2 or higher and the maximum count must be equal to or greater than the minimum count (`max_count >= min_count >= 2`).
+
+If the counts define a range, the matchmaker will try to return the max opponents possible but will never return less than the minimum count:
+
+=== "Javascript"
+    ```js
+    const query = "*";
+    const minCount = 2;
+    const maxCount = 4;
+
+    var ticket = await socket.addMatchmaker(query, minCount, maxCount);
+    ```
+
+=== ".NET"
+    ```csharp
+    var query = "*";
+    var minCount = 2;
+    var maxCount = 4;
+    var matchmakerTicket = await socket.AddMatchmakerAsync(query, minCount, maxCount);
+    ```
+
+=== "Unity"
+    ```csharp
+    var query = "*";
+    var minCount = 2;
+    var maxCount = 4;
+    var matchmakerTicket = await socket.AddMatchmakerAsync(query, minCount, maxCount);
+    ```
+
+=== "Java"
+    ```java
+    String query = "*";
+    int minCount = 2;
+    int maxCount = 4;
+    MatchmakerTicket matchmakerTicket = socket.addMatchmaker(query, minCount, maxCount).get();
+    ```
+
+To search for an exact number of opponents submit the same minimum and maximum count:
+
+=== "Javascript"
+    ```js
+    const query = "*";
+    const minCount = 4;
+    const maxCount = 4;
+    var ticket = await socket.addMatchmaker(query, minCount, maxCount);
+    ```
+
+=== ".NET"
+    ```csharp
+    var query = "*";
+    var minCount = 4;
+    var maxCount = 4;
+    var matchmakerTicket = await socket.AddMatchmakerAsync(query, minCount, maxCount);
+    ```
+
+=== "Unity"
+    ```csharp
+    var query = "*";
+    var minCount = 4;
+    var maxCount = 4;
+    var matchmakerTicket = await socket.AddMatchmakerAsync(query, minCount, maxCount);
+    ```
+
+=== "Cocos2d-x C++"
+    ```cpp
+    auto successCallback = [](const NMatchmakerTicket& ticket)
+    {
+      CCLOG("Matchmaker ticket: %s", ticket.ticket.c_str());
+    };
+
+    int32_t minCount = 2;
+    int32_t maxCount = 4;
+    string query = "*";
+
+    rtClient->addMatchmaker(
+        minCount,
+        maxCount,
+        query,
+        {},
+        {},
+        successCallback);
+    ```
+
+=== "Cocos2d-x JS"
+    ```js
+
+    const query = "*";
+    const minCount = 2;
+    const maxCount = 4;
+
+    socket.addMatchmaker(query, minCount, maxCount)
+      .then(function(ticket) {
+          cc.log("matchmaker ticket:", JSON.stringify(ticket));
+        },
+        function(error) {
+          cc.error("matchmaker add failed:", JSON.stringify(error));
+        });
+    ```
+
+=== "C++"
+    ```cpp
+    auto successCallback = [](const NMatchmakerTicket& ticket)
+    {
+      std::cout << "Matchmaker ticket: " << ticket.ticket << std::endl;
+    };
+
+    int32_t minCount = 2;
+    int32_t maxCount = 4;
+    string query = "*";
+
+    rtClient->addMatchmaker(
+        minCount,
+        maxCount,
+        query,
+        {},
+        {},
+        successCallback);
+    ```
+
+=== "Java"
+    ```java
+    String query = "*";
+    int minCount = 4;
+    int maxCount = 4;
+
+    MatchmakerTicket matchmakerTicket = socket.addMatchmaker(query, minCount, maxCount).get();
+    ```
+
+=== "Godot"
+    ```gdscript
+    var query = "*"
+    var min_count = 4
+    var max_count = 4
+    var matchmaker_ticket : NakamaRTAPI.MatchmakerTicket = yield(
+      socket.add_matchmaker_async(query, min_count, max_count),
+      "completed"
+    )
+    if matchmaker_ticket.is_exception():
+      print("An error occured: %s" % matchmaker_ticket)
+      return
+    print("Got ticket: %s" % [matchmaker_ticket])
+    ```
+
+## Matchmaker tickets
+
+Each time a user is added to the matchmaker pool they receive a ticket, a unique identifier for their entry into the pool.
+
 === "JavaScript"
-	```js
-	const message = { matchmaker_add: {
-	  min_count: 2,
-	  max_count: 4,
-	  query: "*",
-	  string_properties: {
-	    region: "europe"
-	  },
-	  numeric_properties: {
-	    rank: 8
-	  }
-	}};
-	var ticket = await socket.send(message);
-	```
+
+    ```js
+    const query = "*";
+    const minCount = 2;
+    const maxCount = 4;
+    var ticket = await socket.addMatchmaker(query, minCount, maxCount);
+    ```
 
 === ".NET"
-	```csharp
-	var query = "*";
-	var minCount = 2;
-	var maxCount = 4;
-	var stringProperties = new Dictionary<string, string>() {
-	  {"region", "europe"}
-	};
-	var numericProperties = new Dictionary<string, int>() {
-	  {"rank", 8}
-	};
-	var matchmakerTicket = await socket.AddMatchmakerAsync(
-	    query, minCount, maxCount, stringProperties, numericProperties);
-	```
+
+    ```csharp
+    var query = "*";
+    var minCount = 2;
+    var maxCount = 4;
+    var matchmakerTicket = await socket.AddMatchmakerAsync(query, minCount, maxCount);
+    ```
 
 === "Unity"
-	```csharp
-	var query = "*";
-	var minCount = 2;
-	var maxCount = 4;
-	var stringProperties = new Dictionary<string, string>() {
-	  {"region", "europe"}
-	};
-	var numericProperties = new Dictionary<string, int>() {
-	  {"rank", 8}
-	};
-	var matchmakerTicket = await socket.AddMatchmakerAsync(
-	    query, minCount, maxCount, stringProperties, numericProperties);
-	```
-
-=== "Cocos2d-x C++"
-	```cpp
-	auto successCallback = [](const NMatchmakerTicket& ticket)
-	{
-	  CCLOG("Matchmaker ticket: %s", ticket.ticket.c_str());
-	};
-	
-	int32_t minCount = 2;
-	int32_t maxCount = 4;
-	string query = "*";
-	NStringMap stringProperties;
-	NStringDoubleMap numericProperties;
-	
-	stringProperties.emplace("region", "europe");
-	numericProperties.emplace("rank", 8.0);
-	
-	rtClient->addMatchmaker(
-	    minCount,
-	    maxCount,
-	    query,
-	    stringProperties,
-	    numericProperties,
-	    successCallback);
-	```
+    ```csharp
+    var query = "*";
+    var minCount = 2;
+    var maxCount = 4;
+    var matchmakerTicket = await socket.AddMatchmakerAsync(query, minCount, maxCount);
+    ```
+
+=== "Cocos2d-x C++""
+    ```cpp
+    auto successCallback = [](const NMatchmakerTicket& ticket)
+    {
+      CCLOG("Matchmaker ticket: %s", ticket.ticket.c_str());
+    };
+
+    int32_t minCount = 2;
+    int32_t maxCount = 4;
+    string query = "*";
+
+    rtClient->addMatchmaker(
+        minCount,
+        maxCount,
+        query,
+        {},
+        {},
+        successCallback);
+    ```
 
 === "Cocos2d-x JS"
-	```js
-	const message = { matchmaker_add: {
-	  min_count: 2,
-	  max_count: 4,
-	  query: "*",
-	  string_properties: {
-	    region: "europe"
-	  },
-	  numeric_properties: {
-	    rank: 8
-	  }
-	}};
-	socket.send(message)
-	  .then(function(ticket) {
-	      cc.log("matchmaker ticket:", JSON.stringify(ticket));
-	    },
-	    function(error) {
-	      cc.error("matchmaker add failed:", JSON.stringify(error));
-	    });
-	```
-
-=== "C++"
-	```cpp
-	auto successCallback = [](const NMatchmakerTicket& ticket)
-	{
-	  std::cout << "Matchmaker ticket: " << ticket.ticket << std::endl;
-	};
-	
-	int32_t minCount = 2;
-	int32_t maxCount = 4;
-	string query = "*";
-	NStringMap stringProperties;
-	NStringDoubleMap numericProperties;
-	
-	stringProperties.emplace("region", "europe");
-	numericProperties.emplace("rank", 8.0);
-	
-	rtClient->addMatchmaker(
-	    minCount,
-	    maxCount,
-	    query,
-	    stringProperties,
-	    numericProperties,
-	    successCallback);
-	```
-
-=== "Java"
-	```java
-	String query = "*";
-	int minCount = 2;
-	int maxCount = 4;
-	Map<String, String> stringProperties = new HashMap<String, String>() {{
-	  put("region", "europe");
-	}};
-	Map<String, Double> numericProperties = new HashMap<String, Double>() {{
-	  put("rank", 8.0);
-	}};
-	
-	MatchmakerTicket matchmakerTicket = socket.addMatchmaker(
-	    query, minCount, maxCount, stringProperties, numericProperties).get();
-	```
-
-=== "Godot"
-	```gdscript
-	var query = "*"
-	var min_count = 2
-	var max_count = 4
-	var string_properties = { "region": "europe" }
-	var numeric_properties = { "rank": 8 }
-	var matchmaker_ticket : NakamaRTAPI.MatchmakerTicket = yield(
-		socket.add_matchmaker_async(query, min_count, max_count, string_properties, numeric_properties),
-		"completed"
-	)
-	if matchmaker_ticket.is_exception():
-		print("An error occured: %s" % matchmaker_ticket)
-		return
-	print("Got ticket: %s" % [matchmaker_ticket])
-	```
->>>>>>> 0d4b7ea3
-
-### Query
-
-The query defines how the user wants to find their opponents. Queries inspect the properties set by matchmaker users to find users eligible to be matched, or can ignore them to find any available users using the wildcard `*` query. A typical matchmaker query may look for opponents between given ranks, or in a particular region.
-
-Nakama uses the [Bleve](http://www.blevesearch.com/) search and indexing engine internally to find opponents in the matchmaker pool. All of the standard [Bleve query string syntax](http://www.blevesearch.com/docs/Query-String-Query/) is accepted, see the [full documentation](http://www.blevesearch.com/docs/Query-String-Query/) for the complete query options available.
-
-!!! Tip
-    Each user's matchmaker properties are available in queries under the `properties` prefix.
-
-Queries are composed of one or more query terms, usually defined as `field:value`. By default the field **should have** the value, but this is not strictly required - this results in good matches if possible but will still accept any opponents that are available otherwise. To strictly match values define terms as `+field:value`, meaning the field **must have** the value for the opponent to match.
-
-Multiple terms in a query are separated by spaces `field1:value1 field2:value2` - `field1` **should have** `value1` **and** `field2` **should have** `value2`, but this is not strictly required. You can also mark each one as required `+field1:value1 +field2:value2` - `field1` **must have** `value1` **and** `field2` **must have** `value2` for the opponent to match.
-
-You can use the same syntax to match any value type like strings (`field:foo` - no need for quotes) and numbers (`field:5`, or `field:>=5` for ranges).
-
-See the [Bleve query string syntax](http://www.blevesearch.com/docs/Query-String-Query/) for the complete set of syntax and options available.
-
-!!! Tip
-    The simplest practical query is `*` - the matchmaker will allow any opponents to match together.
-
-You can find opponents based on a mix of property filters with exact matches or ranges of values. This example searches for opponents that **must** be in `europe` and **must** have a `rank` between 5 and 10, inclusive:
-
-<<<<<<< HEAD
-```js tab="JavaScript"
-  const query = "+properties.region:europe +properties.rank:>=5 +properties.rank:<=10";
-  const minCount = 2;
-  const maxCount = 4;
-
-  const stringProperties = {
-    region: "europe"
-  };
-  const numericProperties = {
-    rank: 8
-  };
-
-  var ticket = await socket.addMatchmaker(query, minCount, maxCount, stringProperties, numericProperties);
-```
-
-```csharp tab=".NET"
-var query = "+properties.region:europe +properties.rank:>=5 +properties.rank:<=10";
-var stringProperties = new Dictionary<string, string>() {
-  {"region", "europe"}
-};
-var numericProperties = new Dictionary<string, int>() {
-  {"rank", 8}
-};
-var matchmakerTicket = await socket.AddMatchmakerAsync(
-    query, 2, 4, stringProperties, numericProperties);
-```
-
-```csharp tab="Unity"
-var query = "+properties.region:europe +properties.rank:>=5 +properties.rank:<=10";
-var stringProperties = new Dictionary<string, string>() {
-  {"region", "europe"}
-};
-var numericProperties = new Dictionary<string, int>() {
-  {"rank", 8}
-};
-var matchmakerTicket = await socket.AddMatchmakerAsync(
-    query, 2, 4, stringProperties, numericProperties);
-```
-
-```cpp tab="Cocos2d-x C++"
-auto successCallback = [](const NMatchmakerTicket& ticket)
-{
-  CCLOG("Matchmaker ticket: %s", ticket.ticket.c_str());
-};
-
-int32_t minCount = 2;
-int32_t maxCount = 4;
-string query = "+properties.region:europe +properties.rank:>=5 +properties.rank:<=10";
-NStringMap stringProperties;
-NStringDoubleMap numericProperties;
-
-stringProperties.emplace("region", "europe");
-numericProperties.emplace("rank", 8.0);
-
-rtClient->addMatchmaker(
-    minCount,
-    maxCount,
-    query,
-    stringProperties,
-    numericProperties,
-    successCallback);
-```
-
-```js tab="Cocos2d-x JS"
-const query = "+properties.region:europe +properties.rank:>=5 +properties.rank:<=10";
-const minCount = 2;
-const maxCount = 4;
-
-const stringProperties = {
-  region: "europe"
-};
-
-const numericProperties = {
-  rank: 8
-};
-
-socket.addMatchmaker(query, minCount, maxCount, stringProperties, numericProperties)
-  .then(function(ticket) {
-      cc.log("matchmaker ticket:", JSON.stringify(ticket));
-    },
-    function(error) {
-      cc.error("matchmaker add failed:", JSON.stringify(error));
-    });
-```
-
-```cpp tab="C++"
-auto successCallback = [](const NMatchmakerTicket& ticket)
-{
-  std::cout << "Matchmaker ticket: " << ticket.ticket << std::endl;
-};
-
-int32_t minCount = 2;
-int32_t maxCount = 4;
-string query = "+properties.region:europe +properties.rank:>=5 +properties.rank:<=10";
-NStringMap stringProperties;
-NStringDoubleMap numericProperties;
-
-stringProperties.emplace("region", "europe");
-numericProperties.emplace("rank", 8.0);
-
-rtClient->addMatchmaker(
-    minCount,
-    maxCount,
-    query,
-    stringProperties,
-    numericProperties,
-    successCallback);
-```
-
-```java tab="Java"
-String query = "+properties.region:europe +properties.rank:>=5 +properties.rank:<=10";
-int minCount = 2;
-int maxCount = 4;
-Map<String, String> stringProperties = new HashMap<String, String>() {{
-  put("region", "europe");
-}};
-Map<String, Double> numericProperties = new HashMap<String, Double>() {{
-  put("rank", 8.0);
-}};
-
-MatchmakerTicket matchmakerTicket = socket.addMatchmaker(
-    query, minCount, maxCount, stringProperties, numericProperties).get();
-```
-
-```gdscript tab="Godot"
-var query = "+properties.region:europe +properties.rank:>=5 +properties.rank:<=10"
-var string_properties = { "region": "europe"}
-var numeric_properties = { "rank": 8 }
-var matchmaker_ticket : NakamaRTAPI.MatchmakerTicket = yield(
-	socket.add_matchmaker_async(query, 2, 4, string_properties, numeric_properties),
-	"completed"
-)
-if matchmaker_ticket.is_exception():
-	print("An error occured: %s" % matchmaker_ticket)
-	return
-print("Got ticket: %s" % [matchmaker_ticket])
-```
-
-Or use the wildcard query `"*"` to ignore opponents properties and match with anyone:
-
-```js tab="JavaScript"
-const query = "*";
-const minCount = 2;
-const maxCount = 4;
-
-const stringProperties = {
-  region: "europe"
-};
-const numericProperties = {
-  rank: 8
-};
-
-var ticket = await socket.addMatchmaker(query, minCount, maxCount, stringProperties, numericProperties);
-```
-
-```csharp tab=".NET"
-var query = "*";
-var minCount = 2;
-var maxCount = 4;
-var stringProperties = new Dictionary<string, string>() {
-  {"region", "europe"}
-};
-var numericProperties = new Dictionary<string, int>() {
-  {"rank", 8}
-};
-var matchmakerTicket = await socket.AddMatchmakerAsync(
-    query, minCount, maxCount, stringProperties, numericProperties);
-```
-
-```csharp tab="Unity"
-var query = "*";
-var minCount = 2;
-var maxCount = 4;
-var stringProperties = new Dictionary<string, string>() {
-  {"region", "europe"}
-};
-var numericProperties = new Dictionary<string, int>() {
-  {"rank", 8}
-};
-var matchmakerTicket = await socket.AddMatchmakerAsync(
-    query, minCount, maxCount, stringProperties, numericProperties);
-```
-
-```cpp tab="Cocos2d-x C++"
-auto successCallback = [](const NMatchmakerTicket& ticket)
-{
-  CCLOG("Matchmaker ticket: %s", ticket.ticket.c_str());
-};
-
-int32_t minCount = 2;
-int32_t maxCount = 4;
-string query = "*";
-NStringMap stringProperties;
-NStringDoubleMap numericProperties;
-
-stringProperties.emplace("region", "europe");
-numericProperties.emplace("rank", 8.0);
-
-rtClient->addMatchmaker(
-    minCount,
-    maxCount,
-    query,
-    stringProperties,
-    numericProperties,
-    successCallback);
-```
-
-```js tab="Cocos2d-x JS"
-const query = "*";
-const minCount = 2;
-const maxCount = 4;
-
-const stringProperties = {
-  region: "europe"
-};
-const numericProperties = {
-  rank: 8
-};
-
-socket.addMatchmaker(query, minCount, maxCount, stringProperties, numericProperties)
-  .then(function(ticket) {
-      cc.log("matchmaker ticket:", JSON.stringify(ticket));
-    },
-    function(error) {
-      cc.error("matchmaker add failed:", JSON.stringify(error));
-    });
-```
-
-```cpp tab="C++"
-auto successCallback = [](const NMatchmakerTicket& ticket)
-{
-  std::cout << "Matchmaker ticket: " << ticket.ticket << std::endl;
-};
-
-int32_t minCount = 2;
-int32_t maxCount = 4;
-string query = "*";
-NStringMap stringProperties;
-NStringDoubleMap numericProperties;
-
-stringProperties.emplace("region", "europe");
-numericProperties.emplace("rank", 8.0);
-
-rtClient->addMatchmaker(
-    minCount,
-    maxCount,
-    query,
-    stringProperties,
-    numericProperties,
-    successCallback);
-```
-
-```java tab="Java"
-String query = "*";
-int minCount = 2;
-int maxCount = 4;
-Map<String, String> stringProperties = new HashMap<String, String>() {{
-  put("region", "europe");
-}};
-Map<String, Double> numericProperties = new HashMap<String, Double>() {{
-  put("rank", 8.0);
-}};
-
-MatchmakerTicket matchmakerTicket = socket.addMatchmaker(
-    query, minCount, maxCount, stringProperties, numericProperties).get();
-```
-
-```gdscript tab="Godot"
-var query = "*"
-var min_count = 2
-var max_count = 4
-var string_properties = { "region": "europe" }
-var numeric_properties = { "rank": 8 }
-var matchmaker_ticket : NakamaRTAPI.MatchmakerTicket = yield(
-	socket.add_matchmaker_async(query, min_count, max_count, string_properties, numeric_properties),
-	"completed"
-)
-if matchmaker_ticket.is_exception():
-	print("An error occured: %s" % matchmaker_ticket)
-	return
-print("Got ticket: %s" % [matchmaker_ticket])
-```
-=======
-=== "JavaScript"
-	```js
-	const message = { matchmaker_add: {
-	  min_count: 2,
-	  max_count: 4,
-	  query: "+properties.region:europe +properties.rank:>=5 +properties.rank:<=10",
-	  string_properties: {
-	    region: "europe"
-	  },
-	  numeric_properties: {
-	    rank: 8
-	  }
-	}};
-	var ticket = await socket.send(message);
-	```
-
-=== ".NET"
-	```csharp
-	var query = "+properties.region:europe +properties.rank:>=5 +properties.rank:<=10";
-	var stringProperties = new Dictionary<string, string>() {
-	  {"region", "europe"}
-	};
-	var numericProperties = new Dictionary<string, int>() {
-	  {"rank", 8}
-	};
-	var matchmakerTicket = await socket.AddMatchmakerAsync(
-	    query, 2, 4, stringProperties, numericProperties);
-	```
-
-=== "Unity"
-	```csharp
-	var query = "+properties.region:europe +properties.rank:>=5 +properties.rank:<=10";
-	var stringProperties = new Dictionary<string, string>() {
-	  {"region", "europe"}
-	};
-	var numericProperties = new Dictionary<string, int>() {
-	  {"rank", 8}
-	};
-	var matchmakerTicket = await socket.AddMatchmakerAsync(
-	    query, 2, 4, stringProperties, numericProperties);
-	```
-
-=== "Cocos2d-x C++"
-	```cpp
-	auto successCallback = [](const NMatchmakerTicket& ticket)
-	{
-	  CCLOG("Matchmaker ticket: %s", ticket.ticket.c_str());
-	};
-	
-	int32_t minCount = 2;
-	int32_t maxCount = 4;
-	string query = "+properties.region:europe +properties.rank:>=5 +properties.rank:<=10";
-	NStringMap stringProperties;
-	NStringDoubleMap numericProperties;
-	
-	stringProperties.emplace("region", "europe");
-	numericProperties.emplace("rank", 8.0);
-	
-	rtClient->addMatchmaker(
-	    minCount,
-	    maxCount,
-	    query,
-	    stringProperties,
-	    numericProperties,
-	    successCallback);
-	```
-
-=== "Cocos2d-x JS"
-	```js
-	const message = { matchmaker_add: {
-	  min_count: 2,
-	  max_count: 4,
-	  query: "+properties.region:europe +properties.rank:>=5 +properties.rank:<=10",
-	  string_properties: {
-	    region: "europe"
-	  },
-	  numeric_properties: {
-	    rank: 8
-	  }
-	}};
-	socket.send(message)
-	  .then(function(ticket) {
-	      cc.log("matchmaker ticket:", JSON.stringify(ticket));
-	    },
-	    function(error) {
-	      cc.error("matchmaker add failed:", JSON.stringify(error));
-	    });
-	```
-
-=== "C++"
-	```cpp
-	auto successCallback = [](const NMatchmakerTicket& ticket)
-	{
-	  std::cout << "Matchmaker ticket: " << ticket.ticket << std::endl;
-	};
-	
-	int32_t minCount = 2;
-	int32_t maxCount = 4;
-	string query = "+properties.region:europe +properties.rank:>=5 +properties.rank:<=10";
-	NStringMap stringProperties;
-	NStringDoubleMap numericProperties;
-	
-	stringProperties.emplace("region", "europe");
-	numericProperties.emplace("rank", 8.0);
-	
-	rtClient->addMatchmaker(
-	    minCount,
-	    maxCount,
-	    query,
-	    stringProperties,
-	    numericProperties,
-	    successCallback);
-	```
-
-=== "Java"
-	```java
-	String query = "+properties.region:europe +properties.rank:>=5 +properties.rank:<=10";
-	int minCount = 2;
-	int maxCount = 4;
-	Map<String, String> stringProperties = new HashMap<String, String>() {{
-	  put("region", "europe");
-	}};
-	Map<String, Double> numericProperties = new HashMap<String, Double>() {{
-	  put("rank", 8.0);
-	}};
-	
-	MatchmakerTicket matchmakerTicket = socket.addMatchmaker(
-	    query, minCount, maxCount, stringProperties, numericProperties).get();
-	```
-
-=== "Godot"
-	```gdscript
-	var query = "+properties.region:europe +properties.rank:>=5 +properties.rank:<=10"
-	var string_properties = { "region": "europe"}
-	var numeric_properties = { "rank": 8 }
-	var matchmaker_ticket : NakamaRTAPI.MatchmakerTicket = yield(
-		socket.add_matchmaker_async(query, 2, 4, string_properties, numeric_properties),
-		"completed"
-	)
-	if matchmaker_ticket.is_exception():
-		print("An error occured: %s" % matchmaker_ticket)
-		return
-	print("Got ticket: %s" % [matchmaker_ticket])
-	```
-
-Or use the wildcard query `"*"` to ignore opponents properties and match with anyone:
-
-=== "JavaScript"
-	```js
-	const message = { matchmaker_add: {
-	  min_count: 2,
-	  max_count: 4,
-	  query: "*",
-	  string_properties: {
-	    region: "europe"
-	  },
-	  numeric_properties: {
-	    rank: 8
-	  }
-	}};
-	var ticket = await socket.send(message);
-	```
-
-=== ".NET"
-	```csharp
-	var query = "*";
-	var minCount = 2;
-	var maxCount = 4;
-	var stringProperties = new Dictionary<string, string>() {
-	  {"region", "europe"}
-	};
-	var numericProperties = new Dictionary<string, int>() {
-	  {"rank", 8}
-	};
-	var matchmakerTicket = await socket.AddMatchmakerAsync(
-	    query, minCount, maxCount, stringProperties, numericProperties);
-	```
-
-=== "Unity"
-	```csharp
-	var query = "*";
-	var minCount = 2;
-	var maxCount = 4;
-	var stringProperties = new Dictionary<string, string>() {
-	  {"region", "europe"}
-	};
-	var numericProperties = new Dictionary<string, int>() {
-	  {"rank", 8}
-	};
-	var matchmakerTicket = await socket.AddMatchmakerAsync(
-	    query, minCount, maxCount, stringProperties, numericProperties);
-	```
-
-=== "Cocos2d-x C++"
-	```cpp
-	auto successCallback = [](const NMatchmakerTicket& ticket)
-	{
-	  CCLOG("Matchmaker ticket: %s", ticket.ticket.c_str());
-	};
-	
-	int32_t minCount = 2;
-	int32_t maxCount = 4;
-	string query = "*";
-	NStringMap stringProperties;
-	NStringDoubleMap numericProperties;
-	
-	stringProperties.emplace("region", "europe");
-	numericProperties.emplace("rank", 8.0);
-	
-	rtClient->addMatchmaker(
-	    minCount,
-	    maxCount,
-	    query,
-	    stringProperties,
-	    numericProperties,
-	    successCallback);
-	```
-
-=== "Cocos2d-x JS"
-	```js
-	const message = { matchmaker_add: {
-	  min_count: 2,
-	  max_count: 4,
-	  query: "*",
-	  string_properties: {
-	    region: "europe"
-	  },
-	  numeric_properties: {
-	    rank: 8
-	  }
-	}};
-	socket.send(message)
-	  .then(function(ticket) {
-	      cc.log("matchmaker ticket:", JSON.stringify(ticket));
-	    },
-	    function(error) {
-	      cc.error("matchmaker add failed:", JSON.stringify(error));
-	    });
-	```
-
-=== "C++"
-	```cpp
-	auto successCallback = [](const NMatchmakerTicket& ticket)
-	{
-	  std::cout << "Matchmaker ticket: " << ticket.ticket << std::endl;
-	};
-	
-	int32_t minCount = 2;
-	int32_t maxCount = 4;
-	string query = "*";
-	NStringMap stringProperties;
-	NStringDoubleMap numericProperties;
-	
-	stringProperties.emplace("region", "europe");
-	numericProperties.emplace("rank", 8.0);
-	
-	rtClient->addMatchmaker(
-	    minCount,
-	    maxCount,
-	    query,
-	    stringProperties,
-	    numericProperties,
-	    successCallback);
-	```
-
-=== "Java"
-	```java
-	String query = "*";
-	int minCount = 2;
-	int maxCount = 4;
-	Map<String, String> stringProperties = new HashMap<String, String>() {{
-	  put("region", "europe");
-	}};
-	Map<String, Double> numericProperties = new HashMap<String, Double>() {{
-	  put("rank", 8.0);
-	}};
-	
-	MatchmakerTicket matchmakerTicket = socket.addMatchmaker(
-	    query, minCount, maxCount, stringProperties, numericProperties).get();
-	```
-
-=== "Godot"
-	```gdscript
-	var query = "*"
-	var min_count = 2
-	var max_count = 4
-	var string_properties = { "region": "europe" }
-	var numeric_properties = { "rank": 8 }
-	var matchmaker_ticket : NakamaRTAPI.MatchmakerTicket = yield(
-		socket.add_matchmaker_async(query, min_count, max_count, string_properties, numeric_properties),
-		"completed"
-	)
-	if matchmaker_ticket.is_exception():
-		print("An error occured: %s" % matchmaker_ticket)
-		return
-	print("Got ticket: %s" % [matchmaker_ticket])
-	```
->>>>>>> 0d4b7ea3
-
-### Minimum and maximum count
-
-Users wishing to matchmake must specify a minimum and maximum number of opponents the matchmaker must find to succeed. If there aren't enough users that match the query to satisfy the minimum count, the user remains in the pool.
-
-The minimum and maximum count includes the user searching for opponents, so to find 3 other opponents the user submits a count of 4. Minimum count must be 2 or higher and the maximum count must be equal to or greater than the minimum count (`max_count >= min_count >= 2`).
-
-If the counts define a range, the matchmaker will try to return the max opponents possible but will never return less than the minimum count:
-
-<<<<<<< HEAD
-```js tab="JavaScript"
-const query = "*";
-const minCount = 2;
-const maxCount = 4;
-
-var ticket = await socket.addMatchmaker(query, minCount, maxCount);
-```
-
-```csharp tab=".NET"
-var query = "*";
-var minCount = 2;
-var maxCount = 4;
-var matchmakerTicket = await socket.AddMatchmakerAsync(query, minCount, maxCount);
-```
-
-```csharp tab="Unity"
-var query = "*";
-var minCount = 2;
-var maxCount = 4;
-var matchmakerTicket = await socket.AddMatchmakerAsync(query, minCount, maxCount);
-```
-
-```java tab="Java"
-String query = "*";
-int minCount = 2;
-int maxCount = 4;
-MatchmakerTicket matchmakerTicket = socket.addMatchmaker(query, minCount, maxCount).get();
-```
-
-To search for an exact number of opponents submit the same minimum and maximum count:
-
-```js tab="JavaScript"
-const query = "*";
-const minCount = 4;
-const maxCount = 4;
-var ticket = await socket.addMatchmaker(query, minCount, maxCount);
-```
-
-```csharp tab=".NET"
-var query = "*";
-var minCount = 4;
-var maxCount = 4;
-var matchmakerTicket = await socket.AddMatchmakerAsync(query, minCount, maxCount);
-```
-
-```csharp tab="Unity"
-var query = "*";
-var minCount = 4;
-var maxCount = 4;
-var matchmakerTicket = await socket.AddMatchmakerAsync(query, minCount, maxCount);
-```
-
-```cpp tab="Cocos2d-x C++"
-auto successCallback = [](const NMatchmakerTicket& ticket)
-{
-  CCLOG("Matchmaker ticket: %s", ticket.ticket.c_str());
-};
-
-int32_t minCount = 2;
-int32_t maxCount = 4;
-string query = "*";
-
-rtClient->addMatchmaker(
-    minCount,
-    maxCount,
-    query,
-    {},
-    {},
-    successCallback);
-```
-
-```js tab="Cocos2d-x JS"
-
+```js
 const query = "*";
 const minCount = 2;
 const maxCount = 4;
@@ -1025,777 +715,282 @@
     });
 ```
 
-```cpp tab="C++"
-auto successCallback = [](const NMatchmakerTicket& ticket)
-{
-  std::cout << "Matchmaker ticket: " << ticket.ticket << std::endl;
-};
-
-int32_t minCount = 2;
-int32_t maxCount = 4;
-string query = "*";
-
-rtClient->addMatchmaker(
-    minCount,
-    maxCount,
-    query,
-    {},
-    {},
-    successCallback);
-```
-
-```java tab="Java"
-String query = "*";
-int minCount = 4;
-int maxCount = 4;
-
-MatchmakerTicket matchmakerTicket = socket.addMatchmaker(query, minCount, maxCount).get();
-```
-
-```gdscript tab="Godot"
-var query = "*"
-var min_count = 4
-var max_count = 4
-var matchmaker_ticket : NakamaRTAPI.MatchmakerTicket = yield(
-	socket.add_matchmaker_async(query, min_count, max_count),
-	"completed"
-)
-if matchmaker_ticket.is_exception():
-	print("An error occured: %s" % matchmaker_ticket)
-	return
-print("Got ticket: %s" % [matchmaker_ticket])
-```
-=======
+=== "C++"
+    ```cpp
+    auto successCallback = [](const NMatchmakerTicket& ticket)
+    {
+      std::cout << "Matchmaker ticket: " << ticket.ticket << std::endl;
+    };
+
+    int32_t minCount = 2;
+    int32_t maxCount = 4;
+    string query = "*";
+
+    rtClient->addMatchmaker(
+        minCount,
+        maxCount,
+        query,
+        {},
+        {},
+        successCallback);
+    ```
+
+=== "Java"
+    ```java
+    String query = "*";
+    int minCount = 2;
+    int maxCount = 4;
+
+    MatchmakerTicket matchmakerTicket = socket.addMatchmaker(query, minCount, maxCount).get();
+    ```
+
+=== "Godot"
+    ```gdscript
+    var query = "*"
+    var min_count = 2
+    var max_count = 4
+    var matchmaker_ticket : NakamaRTAPI.MatchmakerTicket = yield(
+      socket.add_matchmaker_async(query, min_count, max_count),
+      "completed"
+    )
+    if matchmaker_ticket.is_exception():
+      print("An error occured: %s" % matchmaker_ticket)
+      return
+    print("Got ticket: %s" % [matchmaker_ticket])
+    ```
+
+This ticket is used when the server notifies the client on matching success. It distinguishes between multiple possible matchmaker operations for the same user. The user may also cancel the matchmaking process using the ticket at any time, but only before the ticket has been fulfilled.
+
+## Remove a user from the matchmaker
+
+If a user decides they no longer wish to matchmake without disconnecting they can gracefully cancel the matchmaker process by removing themselves from the pool.
+
 === "JavaScript"
-	```js
-	const message = { matchmaker_add: {
-	  min_count: 2,
-	  max_count: 4,
-	  query: "*"
-	}};
-	var ticket = await socket.send(message);
-	```
+    ```js
+    socket.removeMatchmaker(ticket);
+    ```
 
 === ".NET"
-	```csharp
-	var query = "*";
-	var minCount = 2;
-	var maxCount = 4;
-	var matchmakerTicket = await socket.AddMatchmakerAsync(query, minCount, maxCount);
-	```
+    ```csharp
+    // "matchmakerTicket" is returned by the matchmaker.
+    await socket.RemoveMatchmakerAsync(matchmakerTicket);
+    ```
 
 === "Unity"
-	```csharp
-	var query = "*";
-	var minCount = 2;
-	var maxCount = 4;
-	var matchmakerTicket = await socket.AddMatchmakerAsync(query, minCount, maxCount);
-	```
+    ```csharp
+    // "matchmakerTicket" is returned by the matchmaker.
+    await socket.RemoveMatchmakerAsync(matchmakerTicket);
+    ```
+
+=== "Cocos2d-x C++"
+    ```cpp
+    // "ticket" is returned by the matchmaker.
+    rtClient->removeMatchmaker(ticket, []()
+      {
+        CCLOG("removed from Matchmaker");
+      });
+    ```
+
+=== "Cocos2d-x JS"
+    ```js
+    // "ticket" is returned by the matchmaker.
+    socket.removeMatchmaker(ticket);
+    ```
+
+=== "C++"
+    ```cpp
+    // "ticket" is returned by the matchmaker.
+    rtClient->removeMatchmaker(ticket, []()
+      {
+        std::cout << "removed from Matchmaker" << std::endl;
+      });
+    ```
 
 === "Java"
-	```java
-	String query = "*";
-	int minCount = 2;
-	int maxCount = 4;
-	MatchmakerTicket matchmakerTicket = socket.addMatchmaker(query, minCount, maxCount).get();
-	```
-
-To search for an exact number of opponents submit the same minimum and maximum count:
+    ```java
+    // "matchmakerTicket" is returned by the matchmaker.
+    socket.removeMatchmaker(matchmakerTicket.getTicket()).get();
+    ```
+
+=== "Godot"
+    ```gdscript
+    var removed : NakamaAsyncResult = yield(socket.remove_matchmaker_async(matchmaker_ticket.ticket), "completed")
+    if removed.is_exception():
+      print("An error occured: %s" % removed)
+      return
+    print("Removed from matchmaking %s" % [matchmaker_ticket.ticket])
+    ```
+
+If the user has multiple entries in the matchmaker only the one identified by the ticket will be removed.
+
+## Receive matchmaker results
+
+Matchmaking is not always an instant process. Depending on the currently connected users the matchmaker may take time to complete and will return the resulting list of opponents asynchronously.
+
+Clients should register an event handler that triggers when the server sends them a matchmaker result.
 
 === "JavaScript"
-	```js
-	const message = { matchmaker_add: {
-	  min_count: 4,
-	  max_count: 4,
-	  query: "*"
-	}};
-	var ticket = await socket.send(message);
-	```
+    ```js
+    socket.onmatchmakermatched = (matched) => {
+      console.info("Received MatchmakerMatched message: ", matched);
+      console.info("Matched opponents: ", matched.users);
+    };
+    ```
 
 === ".NET"
-	```csharp
-	var query = "*";
-	var minCount = 4;
-	var maxCount = 4;
-	var matchmakerTicket = await socket.AddMatchmakerAsync(query, minCount, maxCount);
-	```
+  ```csharp
+  socket.ReceivedMatchmakerMatched += matched =>
+  {
+      Console.WriteLine("Received: {0}", matched);
+      var opponents = string.Join(",\n  ", matched.Users); // printable list.
+      Console.WriteLine("Matched opponents: [{0}]", opponents);
+  };
+  ```
 
 === "Unity"
-	```csharp
-	var query = "*";
-	var minCount = 4;
-	var maxCount = 4;
-	var matchmakerTicket = await socket.AddMatchmakerAsync(query, minCount, maxCount);
-	```
+    ```csharp
+    socket.ReceivedMatchmakerMatched += matched =>
+    {
+        Debug.LogFormat("Received: {0}", matched);
+        var opponents = string.Join(",\n  ", matched.Users); // printable list.
+        Debug.LogFormat("Matched opponents: [{0}]", opponents);
+    };
+    ```
 
 === "Cocos2d-x C++"
-	```cpp
-	auto successCallback = [](const NMatchmakerTicket& ticket)
-	{
-	  CCLOG("Matchmaker ticket: %s", ticket.ticket.c_str());
-	};
-	
-	int32_t minCount = 2;
-	int32_t maxCount = 4;
-	string query = "*";
-	
-	rtClient->addMatchmaker(
-	    minCount,
-	    maxCount,
-	    query,
-	    {},
-	    {},
-	    successCallback);
-	```
+    ```cpp
+    rtListener->setMatchmakerMatchedCallback([](NMatchmakerMatchedPtr matched)
+      {
+        CCLOG("Matched! matchId: %s", matched->matchId.c_str());
+      });
+    ```
 
 === "Cocos2d-x JS"
-	```js
-	const message = { matchmaker_add: {
-	  min_count: 2,
-	  max_count: 4,
-	  query: "*"
-	}};
-	socket.send(message)
-	  .then(function(ticket) {
-	      cc.log("matchmaker ticket:", JSON.stringify(ticket));
-	    },
-	    function(error) {
-	      cc.error("matchmaker add failed:", JSON.stringify(error));
-	    });
-	```
+    ```js
+    this.socket.onmatchmakermatched = (matched) => {
+      cc.log("Received MatchmakerMatched message:", JSON.stringify(matched));
+      cc.log("Matched opponents:", matched.users.toString());
+    };
+    ```
 
 === "C++"
-	```cpp
-	auto successCallback = [](const NMatchmakerTicket& ticket)
-	{
-	  std::cout << "Matchmaker ticket: " << ticket.ticket << std::endl;
-	};
-	
-	int32_t minCount = 2;
-	int32_t maxCount = 4;
-	string query = "*";
-	
-	rtClient->addMatchmaker(
-	    minCount,
-	    maxCount,
-	    query,
-	    {},
-	    {},
-	    successCallback);
-	```
+    ```cpp
+    rtListener->setMatchmakerMatchedCallback([](NMatchmakerMatchedPtr matched)
+      {
+        std::cout << "Matched! matchId: " << matched->matchId << std::endl;
+      });
+    ```
 
 === "Java"
-	```java
-	String query = "*";
-	int minCount = 4;
-	int maxCount = 4;
-	
-	MatchmakerTicket matchmakerTicket = socket.addMatchmaker(query, minCount, maxCount).get();
-	```
+    ```java
+    SocketListener listener = new AbstractSocketListener() {
+      @Override
+      public void onMatchmakerMatched(final MatchmakerMatched matched) {
+        System.out.format("Received MatchmakerMatched message: %s", matched.toString());
+        System.out.format("Matched opponents: %s", opponents.toString());
+      }
+    };
+    ```
 
 === "Godot"
-	```gdscript
-	var query = "*"
-	var min_count = 4
-	var max_count = 4
-	var matchmaker_ticket : NakamaRTAPI.MatchmakerTicket = yield(
-		socket.add_matchmaker_async(query, min_count, max_count),
-		"completed"
-	)
-	if matchmaker_ticket.is_exception():
-		print("An error occured: %s" % matchmaker_ticket)
-		return
-	print("Got ticket: %s" % [matchmaker_ticket])
-	```
->>>>>>> 0d4b7ea3
-
-## Matchmaker tickets
-
-Each time a user is added to the matchmaker pool they receive a ticket, a unique identifier for their entry into the pool.
-
-<<<<<<< HEAD
-```js tab="JavaScript"
-
-const query = "*";
-const minCount = 2;
-const maxCount = 4;
-var ticket = await socket.addMatchmaker(query, minCount, maxCount);
-```
-
-```csharp tab=".NET"
-var query = "*";
-var minCount = 2;
-var maxCount = 4;
-var matchmakerTicket = await socket.AddMatchmakerAsync(query, minCount, maxCount);
-```
-
-```csharp tab="Unity"
-var query = "*";
-var minCount = 2;
-var maxCount = 4;
-var matchmakerTicket = await socket.AddMatchmakerAsync(query, minCount, maxCount);
-```
-
-```cpp tab="Cocos2d-x C++"
-auto successCallback = [](const NMatchmakerTicket& ticket)
-{
-  CCLOG("Matchmaker ticket: %s", ticket.ticket.c_str());
-};
-
-int32_t minCount = 2;
-int32_t maxCount = 4;
-string query = "*";
-
-rtClient->addMatchmaker(
-    minCount,
-    maxCount,
-    query,
-    {},
-    {},
-    successCallback);
-```
-
-```js tab="Cocos2d-x JS"
-const query = "*";
-const minCount = 2;
-const maxCount = 4;
-
-socket.addMatchmaker(query, minCount, maxCount)
-  .then(function(ticket) {
-      cc.log("matchmaker ticket:", JSON.stringify(ticket));
-    },
-    function(error) {
-      cc.error("matchmaker add failed:", JSON.stringify(error));
-    });
-```
-
-```cpp tab="C++"
-auto successCallback = [](const NMatchmakerTicket& ticket)
-{
-  std::cout << "Matchmaker ticket: " << ticket.ticket << std::endl;
-};
-
-int32_t minCount = 2;
-int32_t maxCount = 4;
-string query = "*";
-
-rtClient->addMatchmaker(
-    minCount,
-    maxCount,
-    query,
-    {},
-    {},
-    successCallback);
-```
-
-```java tab="Java"
-String query = "*";
-int minCount = 2;
-int maxCount = 4;
-
-MatchmakerTicket matchmakerTicket = socket.addMatchmaker(query, minCount, maxCount).get();
-```
-
-```gdscript tab="Godot"
-var query = "*"
-var min_count = 2
-var max_count = 4
-var matchmaker_ticket : NakamaRTAPI.MatchmakerTicket = yield(
-	socket.add_matchmaker_async(query, min_count, max_count),
-	"completed"
-)
-if matchmaker_ticket.is_exception():
-	print("An error occured: %s" % matchmaker_ticket)
-	return
-print("Got ticket: %s" % [matchmaker_ticket])
-```
-=======
+    ```gdscript
+    func _ready():
+      # First, setup the socket as explained in the authentication section.
+      socket.connect("received_matchmaker_matched", self, "_on_matchmaker_matched")
+
+    func _on_matchmaker_matched(p_matched : NakamaRTAPI.MatchmakerMatched):
+      print("Received MatchmakerMatched message: %s" % [p_matched])
+      print("Matched opponents: %s" % [p_matched.users])
+    ```
+
+## Join a match
+
+It's common to use the matchmaker result event as a way to join a [realtime match](gameplay-multiplayer-realtime.md) with the matched opponents.
+
+Each matchmaker result event carries a token that can be used to join a match together with the matched opponents. The token enables the server to know that these users wanted to play together and will create a match dynamically for them.
+
+Tokens are short-lived and must be used to join a match as soon as possible. When a token expires it can no longer be used or refreshed.
+
+The match token is also used to prevent unwanted users from attempting to join a match they were not matched into. The rest of the multiplayer match code is the same as in the [realtime multiplayer section](gameplay-multiplayer-realtime.md).
+
 === "JavaScript"
-	```js
-	const message = { matchmaker_add: {
-	  min_count: 2,
-	  max_count: 4,
-	  query: "*"
-	}};
-	var ticket = await socket.send(message);
-	```
+    ```js
+    socket.onmatchmakermatched = (matched) => {
+      console.info("Received MatchmakerMatched message: ", matched);
+      socket.joinMatch(matched.token);
+    };
+    ```
 
 === ".NET"
-	```csharp
-	var query = "*";
-	var minCount = 2;
-	var maxCount = 4;
-	var matchmakerTicket = await socket.AddMatchmakerAsync(query, minCount, maxCount);
-	```
+    ```csharp
+    socket.ReceivedMatchmakerMatched += async matched =>
+    {
+        Console.WriteLine("Received: {0}", matched);
+        await socket.JoinMatchAsync(matched);
+    };
+    ```
 
 === "Unity"
-	```csharp
-	var query = "*";
-	var minCount = 2;
-	var maxCount = 4;
-	var matchmakerTicket = await socket.AddMatchmakerAsync(query, minCount, maxCount);
-	```
+    ```csharp
+    socket.ReceivedMatchmakerMatched += async matched =>
+    {
+        Debug.LogFormat("Received: {0}", matched);
+        await socket.JoinMatchAsync(matched);
+    };
+    ```
 
 === "Cocos2d-x C++"
-	```cpp
-	auto successCallback = [](const NMatchmakerTicket& ticket)
-	{
-	  CCLOG("Matchmaker ticket: %s", ticket.ticket.c_str());
-	};
-	
-	int32_t minCount = 2;
-	int32_t maxCount = 4;
-	string query = "*";
-	
-	rtClient->addMatchmaker(
-	    minCount,
-	    maxCount,
-	    query,
-	    {},
-	    {},
-	    successCallback);
-	```
+    ```cpp
+    rtListener->setMatchmakerMatchedCallback([this](NMatchmakerMatchedPtr matched)
+      {
+        CCLOG("Matched! token: %s", matched->token.c_str());
+
+        rtClient->joinMatchByToken(matched->token, [](const NMatch& match)
+          {
+            CCLOG("Joined Match!");
+          });
+      });
+    ```
 
 === "Cocos2d-x JS"
-	```js
-	const message = { matchmaker_add: {
-	  min_count: 2,
-	  max_count: 4,
-	  query: "*"
-	}};
-	socket.send(message)
-	  .then(function(ticket) {
-	      cc.log("matchmaker ticket:", JSON.stringify(ticket));
-	    },
-	    function(error) {
-	      cc.error("matchmaker add failed:", JSON.stringify(error));
-	    });
-	```
+    ```js
+    this.socket.onmatchmakermatched = (matched) => {
+      cc.log("Received MatchmakerMatched message:", JSON.stringify(matched));
+      cc.log("Matched opponents:", matched.users.toString());
+      socket.joinMatch(matched.token);
+    };
+    ```
 
 === "C++"
-	```cpp
-	auto successCallback = [](const NMatchmakerTicket& ticket)
-	{
-	  std::cout << "Matchmaker ticket: " << ticket.ticket << std::endl;
-	};
-	
-	int32_t minCount = 2;
-	int32_t maxCount = 4;
-	string query = "*";
-	
-	rtClient->addMatchmaker(
-	    minCount,
-	    maxCount,
-	    query,
-	    {},
-	    {},
-	    successCallback);
-	```
+    ```cpp
+    rtListener->setMatchmakerMatchedCallback([this](NMatchmakerMatchedPtr matched)
+      {
+        std::cout << "Matched! token: " << matched->token << std::endl;
+
+        rtClient->joinMatchByToken(matched->token, [](const NMatch& match)
+          {
+            std::cout << "Joined Match!" << std::endl;
+          });
+      });
+    ```
 
 === "Java"
-	```java
-	String query = "*";
-	int minCount = 2;
-	int maxCount = 4;
-	
-	MatchmakerTicket matchmakerTicket = socket.addMatchmaker(query, minCount, maxCount).get();
-	```
+    ```java
+    SocketListener listener = new AbstractSocketListener() {
+      @Override
+      public void onMatchmakerMatched(final MatchmakerMatched matched) {
+        socket.joinMatchToken(matched.getToken()).get();
+      }
+    };
+    ```
 
 === "Godot"
-	```gdscript
-	var query = "*"
-	var min_count = 2
-	var max_count = 4
-	var matchmaker_ticket : NakamaRTAPI.MatchmakerTicket = yield(
-		socket.add_matchmaker_async(query, min_count, max_count),
-		"completed"
-	)
-	if matchmaker_ticket.is_exception():
-		print("An error occured: %s" % matchmaker_ticket)
-		return
-	print("Got ticket: %s" % [matchmaker_ticket])
-	```
->>>>>>> 0d4b7ea3
-
-This ticket is used when the server notifies the client on matching success. It distinguishes between multiple possible matchmaker operations for the same user. The user may also cancel the matchmaking process using the ticket at any time, but only before the ticket has been fulfilled.
-
-## Remove a user from the matchmaker
-
-If a user decides they no longer wish to matchmake without disconnecting they can gracefully cancel the matchmaker process by removing themselves from the pool.
-
-<<<<<<< HEAD
-```js tab="JavaScript"
-socket.removeMatchmaker(ticket);
-```
-
-```csharp tab=".NET"
-// "matchmakerTicket" is returned by the matchmaker.
-await socket.RemoveMatchmakerAsync(matchmakerTicket);
-```
-
-```csharp tab="Unity"
-// "matchmakerTicket" is returned by the matchmaker.
-await socket.RemoveMatchmakerAsync(matchmakerTicket);
-```
-
-```cpp tab="Cocos2d-x C++"
-// "ticket" is returned by the matchmaker.
-rtClient->removeMatchmaker(ticket, []()
-  {
-    CCLOG("removed from Matchmaker");
-  });
-```
-
-```js tab="Cocos2d-x JS"
-// "ticket" is returned by the matchmaker.
-socket.removeMatchmaker(ticket);
-```
-
-```cpp tab="C++"
-// "ticket" is returned by the matchmaker.
-rtClient->removeMatchmaker(ticket, []()
-  {
-    std::cout << "removed from Matchmaker" << std::endl;
-  });
-```
-
-```java tab="Java"
-// "matchmakerTicket" is returned by the matchmaker.
-socket.removeMatchmaker(matchmakerTicket.getTicket()).get();
-```
-
-```gdscript tab="Godot"
-var removed : NakamaAsyncResult = yield(socket.remove_matchmaker_async(matchmaker_ticket.ticket), "completed")
-if removed.is_exception():
-	print("An error occured: %s" % removed)
-	return
-print("Removed from matchmaking %s" % [matchmaker_ticket.ticket])
-```
-=======
-=== "JavaScript"
-	```js
-	// "ticket" is returned by the matchmaker.
-	const message = {
-	  matchmaker_remove: {
-	    ticket: ticket
-	  }
-	}
-	socket.send(message);
-	```
-
-=== ".NET"
-	```csharp
-	// "matchmakerTicket" is returned by the matchmaker.
-	await socket.RemoveMatchmakerAsync(matchmakerTicket);
-	```
-
-=== "Unity"
-	```csharp
-	// "matchmakerTicket" is returned by the matchmaker.
-	await socket.RemoveMatchmakerAsync(matchmakerTicket);
-	```
-
-=== "Cocos2d-x C++"
-	```cpp
-	// "ticket" is returned by the matchmaker.
-	rtClient->removeMatchmaker(ticket, []()
-	  {
-	    CCLOG("removed from Matchmaker");
-	  });
-	```
-
-=== "Cocos2d-x JS"
-	```js
-	// "ticket" is returned by the matchmaker.
-	const message = {
-	  matchmaker_remove: {
-	    ticket: ticket
-	  }
-	}
-	socket.send(message);
-	```
-
-=== "C++"
-	```cpp
-	// "ticket" is returned by the matchmaker.
-	rtClient->removeMatchmaker(ticket, []()
-	  {
-	    std::cout << "removed from Matchmaker" << std::endl;
-	  });
-	```
-
-=== "Java"
-	```java
-	// "matchmakerTicket" is returned by the matchmaker.
-	socket.removeMatchmaker(matchmakerTicket.getTicket()).get();
-	```
-
-=== "Godot"
-	```gdscript
-	var removed : NakamaAsyncResult = yield(socket.remove_matchmaker_async(matchmaker_ticket.ticket), "completed")
-	if removed.is_exception():
-		print("An error occured: %s" % removed)
-		return
-	print("Removed from matchmaking %s" % [matchmaker_ticket.ticket])
-	```
->>>>>>> 0d4b7ea3
-
-If the user has multiple entries in the matchmaker only the one identified by the ticket will be removed.
-
-## Receive matchmaker results
-
-Matchmaking is not always an instant process. Depending on the currently connected users the matchmaker may take time to complete and will return the resulting list of opponents asynchronously.
-
-Clients should register an event handler that triggers when the server sends them a matchmaker result.
-
-=== "JavaScript"
-	```js
-	socket.onmatchmakermatched = (matched) => {
-	  console.info("Received MatchmakerMatched message: ", matched);
-	  console.info("Matched opponents: ", matched.users);
-	};
-	```
-
-=== ".NET"
-	```csharp
-	socket.ReceivedMatchmakerMatched += matched =>
-	{
-	    Console.WriteLine("Received: {0}", matched);
-	    var opponents = string.Join(",\n  ", matched.Users); // printable list.
-	    Console.WriteLine("Matched opponents: [{0}]", opponents);
-	};
-	```
-
-=== "Unity"
-	```csharp
-	socket.ReceivedMatchmakerMatched += matched =>
-	{
-	    Debug.LogFormat("Received: {0}", matched);
-	    var opponents = string.Join(",\n  ", matched.Users); // printable list.
-	    Debug.LogFormat("Matched opponents: [{0}]", opponents);
-	};
-	```
-
-=== "Cocos2d-x C++"
-	```cpp
-	rtListener->setMatchmakerMatchedCallback([](NMatchmakerMatchedPtr matched)
-	  {
-	    CCLOG("Matched! matchId: %s", matched->matchId.c_str());
-	  });
-	```
-
-=== "Cocos2d-x JS"
-	```js
-	this.socket.onmatchmakermatched = (matched) => {
-	  cc.log("Received MatchmakerMatched message:", JSON.stringify(matched));
-	  cc.log("Matched opponents:", matched.users.toString());
-	};
-	```
-
-=== "C++"
-	```cpp
-	rtListener->setMatchmakerMatchedCallback([](NMatchmakerMatchedPtr matched)
-	  {
-	    std::cout << "Matched! matchId: " << matched->matchId << std::endl;
-	  });
-	```
-
-=== "Java"
-	```java
-	SocketListener listener = new AbstractSocketListener() {
-	  @Override
-	  public void onMatchmakerMatched(final MatchmakerMatched matched) {
-	    System.out.format("Received MatchmakerMatched message: %s", matched.toString());
-	    System.out.format("Matched opponents: %s", opponents.toString());
-	  }
-	};
-	```
-
-=== "Godot"
-	```gdscript
-	func _ready():
-		# First, setup the socket as explained in the authentication section.
-		socket.connect("received_matchmaker_matched", self, "_on_matchmaker_matched")
-	
-	func _on_matchmaker_matched(p_matched : NakamaRTAPI.MatchmakerMatched):
-		print("Received MatchmakerMatched message: %s" % [p_matched])
-		print("Matched opponents: %s" % [p_matched.users])
-	```
-
-## Join a match
-
-It's common to use the matchmaker result event as a way to join a [realtime match](gameplay-multiplayer-realtime.md) with the matched opponents.
-
-Each matchmaker result event carries a token that can be used to join a match together with the matched opponents. The token enables the server to know that these users wanted to play together and will create a match dynamically for them.
-
-Tokens are short-lived and must be used to join a match as soon as possible. When a token expires it can no longer be used or refreshed.
-
-The match token is also used to prevent unwanted users from attempting to join a match they were not matched into. The rest of the multiplayer match code is the same as in the [realtime multiplayer section](gameplay-multiplayer-realtime.md).
-
-<<<<<<< HEAD
-```js tab="JavaScript"
-socket.onmatchmakermatched = (matched) => {
-  console.info("Received MatchmakerMatched message: ", matched);
-  socket.joinMatch(matched.token);
-};
-```
-
-```csharp tab=".NET"
-socket.ReceivedMatchmakerMatched += async matched =>
-{
-    Console.WriteLine("Received: {0}", matched);
-    await socket.JoinMatchAsync(matched);
-};
-```
-
-```csharp tab="Unity"
-socket.ReceivedMatchmakerMatched += async matched =>
-{
-    Debug.LogFormat("Received: {0}", matched);
-    await socket.JoinMatchAsync(matched);
-};
-```
-
-```cpp tab="Cocos2d-x C++"
-rtListener->setMatchmakerMatchedCallback([this](NMatchmakerMatchedPtr matched)
-  {
-    CCLOG("Matched! token: %s", matched->token.c_str());
-
-    rtClient->joinMatchByToken(matched->token, [](const NMatch& match)
-      {
-        CCLOG("Joined Match!");
-      });
-  });
-```
-
-```js tab="Cocos2d-x JS"
-this.socket.onmatchmakermatched = (matched) => {
-  cc.log("Received MatchmakerMatched message:", JSON.stringify(matched));
-  cc.log("Matched opponents:", matched.users.toString());
-  socket.joinMatch(matched.token);
-};
-```
-
-```cpp tab="C++"
-rtListener->setMatchmakerMatchedCallback([this](NMatchmakerMatchedPtr matched)
-  {
-    std::cout << "Matched! token: " << matched->token << std::endl;
-
-    rtClient->joinMatchByToken(matched->token, [](const NMatch& match)
-      {
-        std::cout << "Joined Match!" << std::endl;
-      });
-  });
-```
-
-```java tab="Java"
-SocketListener listener = new AbstractSocketListener() {
-  @Override
-  public void onMatchmakerMatched(final MatchmakerMatched matched) {
-    socket.joinMatchToken(matched.getToken()).get();
-  }
-};
-```
-
-```gdscript tab="Godot"
-func _on_matchmaker_matched(p_matched : NakamaRTAPI.MatchmakerMatched):
-	print("Received MatchmakerMatched message: %s" % [p_matched])
-	var joined_match : NakamaRTAPI.Match = yield(socket.join_matched_async(p_matched), "completed")
-	if joined_match.is_exception():
-		print("An error occured: %s" % joined_match)
-		return
-	print("Joined match: %s" % [joined_match])
-```
-=======
-=== "JavaScript"
-	```js
-	socket.onmatchmakermatched = (matched) => {
-	  console.info("Received MatchmakerMatched message: ", matched);
-	  const message = {
-	    match_join: {
-	      token: matched.token
-	    }
-	  };
-	  socket.send(message);
-	};
-	```
-
-=== ".NET"
-	```csharp
-	socket.ReceivedMatchmakerMatched += async matched =>
-	{
-	    Console.WriteLine("Received: {0}", matched);
-	    await socket.JoinMatchAsync(matched);
-	};
-	```
-
-=== "Unity"
-	```csharp
-	socket.ReceivedMatchmakerMatched += async matched =>
-	{
-	    Debug.LogFormat("Received: {0}", matched);
-	    await socket.JoinMatchAsync(matched);
-	};
-	```
-
-=== "Cocos2d-x C++"
-	```cpp
-	rtListener->setMatchmakerMatchedCallback([this](NMatchmakerMatchedPtr matched)
-	  {
-	    CCLOG("Matched! token: %s", matched->token.c_str());
-	
-	    rtClient->joinMatchByToken(matched->token, [](const NMatch& match)
-	      {
-	        CCLOG("Joined Match!");
-	      });
-	  });
-	```
-
-=== "Cocos2d-x JS"
-	```js
-	this.socket.onmatchmakermatched = (matched) => {
-	  cc.log("Received MatchmakerMatched message:", JSON.stringify(matched));
-	  cc.log("Matched opponents:", matched.users.toString());
-	  const message = {
-	    match_join: {
-	      token: matched.token
-	    }
-	  };
-	  socket.send(message);
-	};
-	```
-
-=== "C++"
-	```cpp
-	rtListener->setMatchmakerMatchedCallback([this](NMatchmakerMatchedPtr matched)
-	  {
-	    std::cout << "Matched! token: " << matched->token << std::endl;
-	
-	    rtClient->joinMatchByToken(matched->token, [](const NMatch& match)
-	      {
-	        std::cout << "Joined Match!" << std::endl;
-	      });
-	  });
-	```
-
-=== "Java"
-	```java
-	SocketListener listener = new AbstractSocketListener() {
-	  @Override
-	  public void onMatchmakerMatched(final MatchmakerMatched matched) {
-	    socket.joinMatchToken(matched.getToken()).get();
-	  }
-	};
-	```
-
-=== "Godot"
-	```gdscript
-	func _on_matchmaker_matched(p_matched : NakamaRTAPI.MatchmakerMatched):
-		print("Received MatchmakerMatched message: %s" % [p_matched])
-		var joined_match : NakamaRTAPI.Match = yield(socket.join_matched_async(p_matched), "completed")
-		if joined_match.is_exception():
-			print("An error occured: %s" % joined_match)
-			return
-		print("Joined match: %s" % [joined_match])
-	```
->>>>>>> 0d4b7ea3
+    ```gdscript
+    func _on_matchmaker_matched(p_matched : NakamaRTAPI.MatchmakerMatched):
+      print("Received MatchmakerMatched message: %s" % [p_matched])
+      var joined_match : NakamaRTAPI.Match = yield(socket.join_matched_async(p_matched), "completed")
+      if joined_match.is_exception():
+        print("An error occured: %s" % joined_match)
+        return
+      print("Joined match: %s" % [joined_match])
+    ```