# Status

Nakama users can set a status message when they connect and update it while they're online.

Users can follow each other to be notified of status changes. This is ideal to know when their friends are online and what they're up to.

The status is set for each connection, and is erased when the user disconnects. If the user is connected from multiple devices each one is allowed to have a different status.

## Set a status

By default users have no status when they first connect, and will not appear online to their followers. To appear online the user must set a status.

<<<<<<< HEAD
```js tab="JavaScript"
socket.updateStatus("Hello everyone!");
```

```csharp tab=".NET"
await socket.UpdateStatusAsync("Hello everyone!");
```

```csharp tab="Unity"
await socket.UpdateStatusAsync("Hello everyone!");
```

```cpp tab="Cocos2d-x C++"
rtClient->updateStatus("Hello everyone!");
```

```js tab="Cocos2d-x JS"
socket.updateStatus("Hello everyone!");
```

```cpp tab="C++"
rtClient->updateStatus("Hello everyone!");
```

```java tab="Java"
socket.updateStatus("Hello everyone!").get();
```

```gdscript tab="Godot"
var update : NakamaAsyncResult = yield(socket.update_status_async(JSON.print({"status": "happy"})), "completed")
if update.is_exception():
	print("An error occured: %s" % update)
	return
print("Status updated")
```
=======
=== "JavaScript"
	```js
	socket.send({ status_update: { status: "Hello everyone!" } });
	```

=== ".NET"
	```csharp
	await socket.UpdateStatusAsync("Hello everyone!");
	```

=== "Unity"
	```csharp
	await socket.UpdateStatusAsync("Hello everyone!");
	```

=== "Cocos2d-x C++"
	```cpp
	rtClient->updateStatus("Hello everyone!");
	```

=== "Cocos2d-x JS"
	```js
	socket.send({ status_update: { status: "Hello everyone!" } });
	```

=== "C++"
	```cpp
	rtClient->updateStatus("Hello everyone!");
	```

=== "Java"
	```java
	socket.updateStatus("Hello everyone!").get();
	```

=== "Godot"
	```gdscript
	var update : NakamaAsyncResult = yield(socket.update_status_async(JSON.print({"status": "happy"})), "completed")
	if update.is_exception():
		print("An error occured: %s" % update)
		return
	print("Status updated")
	```
>>>>>>> 0d4b7ea3

The status can be set and updated as often as needed with this operation.

!!! Tip
    A status can be as simple as a text message from the user to their followers or it can be a structured JSON string with complex information such as the [realtime multiplayer match ID](gameplay-multiplayer-realtime.md) the user is currently in - so their friends can jump in and join them!

## Appear offline

If the user needs to appear offline or "invisible" they can do so by erasing their status. Their followers will receive the same status update as they would if the user disconnects.

<<<<<<< HEAD
```js tab="JavaScript"
socket.updateStatus();
```

```csharp tab=".NET"
await socket.UpdateStatusAsync(null);
```

```csharp tab="Unity"
await socket.UpdateStatusAsync(null);
```

```cpp tab="Cocos2d-x C++"
rtClient->updateStatus("");
```

```js tab="Cocos2d-x JS"
socket.updateStatus();
```

```cpp tab="C++"
rtClient->updateStatus("");
```

```java tab="Java"
socket.updateStatus(null).get();
```

```gdscript tab="Godot"
var leave : NakamaAsyncResult = yield(socket.update_status_async(""), "completed")
if leave.is_exception():
	print("An error occured: %s" % leave)
	return
print("Status updated")
```
=======
=== "JavaScript"
	```js
	socket.send({ status_update: {} });
	```

=== ".NET"
	```csharp
	await socket.UpdateStatusAsync(null);
	```

=== "Unity"
	```csharp
	await socket.UpdateStatusAsync(null);
	```

=== "Cocos2d-x C++"
	```cpp
	rtClient->updateStatus("");
	```

=== "Cocos2d-x JS"
	```js
	socket.send({ status_update: {} });
	```

=== "C++"
	```cpp
	rtClient->updateStatus("");
	```

=== "Java"
	```java
	socket.updateStatus(null).get();
	```

=== "Godot"
	```gdscript
	var leave : NakamaAsyncResult = yield(socket.update_status_async(""), "completed")
	if leave.is_exception():
		print("An error occured: %s" % leave)
		return
	print("Status updated")
	```
>>>>>>> 0d4b7ea3

## Receive status updates

When a user updates their status all of their followers receive an event that contains both the old status and the new one. Clients register an event handler to be called when receiving a status update.

=== "JavaScript"
	```js
	socket.onstatuspresence = (statuspresence) => {
	  statuspresence.leaves.forEach((leave) => {
	    console.log("User %o no longer has status %o", leave.user_id, leave.status);
	  });
	  statuspresence.joins.forEach((join) => {
	    console.log("User %o now has status %o", join.user_id, join.status);
	  });
	};
	```

=== ".NET"
	```csharp
	socket.ReceivedStatusPresence += presenceEvent =>
	{
	    Console.WriteLine(presenceEvent);
	    foreach (var joined in presenceEvent.Joins)
	    {
	        Console.WriteLine("User id '{0}' status joined '{1}'", joined.UserId, joined.Status);
	    }
	    foreach (var left in presenceEvent.Leaves)
	    {
	        Console.WriteLine("User id '{0}' status left '{1}'", left.UserId, left.Status);
	    }
	};
	```

=== "Unity"
	```csharp
	socket.ReceivedStatusPresence += presenceEvent =>
	{
	    Debug.Log(presenceEvent);
	    foreach (var joined in presenceEvent.Joins)
	    {
	        Debug.LogFormat("User id '{0}' status joined '{1}'", joined.UserId, joined.Status);
	    }
	    foreach (var left in presenceEvent.Leaves)
	    {
	        Debug.LogFormat("User id '{0}' status left '{1}'", left.UserId, left.Status);
	    }
	};
	```

=== "Cocos2d-x C++"
	```cpp
	rtListener->setStatusPresenceCallback([](const NStatusPresenceEvent& event)
	{
	  for (auto& presence : event.leaves)
	  {
	    CCLOG("User %s no longer has status %s", presence.username.c_str(), presence.status.c_str());
	  }
	
	  for (auto& presence : event.joins)
	  {
	    CCLOG("User %s now has status %s", presence.username.c_str(), presence.status.c_str());
	  }
	});
	```

=== "Cocos2d-x JS"
	```js
	socket.onstatuspresence = (statuspresence) => {
	  statuspresence.leaves.forEach((leave) => {
	    cc.log("User", leave.user_id, "no longer has status", leave.status);
	  });
	  statuspresence.joins.forEach((join) => {
	    cc.log("User", join.user_id, "now has status", join.status);
	  });
	};
	```

=== "C++"
	```cpp
	rtListener->setStatusPresenceCallback([](const NStatusPresenceEvent& event)
	{
	  for (auto& presence : event.leaves)
	  {
	    std::cout << "User " << presence.username << " no longer has status " << presence.status << std::endl;
	  }
	
	  for (auto& presence : event.joins)
	  {
	    std::cout << "User " << presence.username << " now has status " << presence.status << std::endl;
	  }
	});
	```

=== "Java"
	```java
	SocketListener listener = new AbstractSocketListener() {
	  @Override
	  public void onStatusPresence(final StatusPresenceEvent presence) {
	    for (UserPresence userPresence : presence.getJoins()) {
	      System.out.println("User ID: " + userPresence.getUserId() + " Username: " + userPresence.getUsername() + " Status: " + userPresence.getStatus());
	    }
	
	    for (UserPresence userPresence : presence.getLeaves()) {
	      System.out.println("User ID: " + userPresence.getUserId() + " Username: " + userPresence.getUsername() + " Status: " + userPresence.getStatus());
	    }
	  }
	};
	```

=== "Godot"
	```gdscript
	func _ready():
		# First, setup the socket as explained in the authentication section.
		socket.connect("received_status_presence", self, "_on_status_presence")
	
	func _on_status_presence(p_presence : NakamaRTAPI.StatusPresenceEvent):
		print(p_presence)
		for j in p_presence.joins:
			print("%s joined with status: %s" % [j.user_id, j.status])
		for j in p_presence.leaves:
			print("%s left with status: %s" % [j.user_id, j.status])
	```

If a user is disconnecs or appears offline they will leave their previous status but there will be no corresponding new status.

## Follow users

Users only receive status updates from those they follow. Users can follow anyone they're interested in, but it's common to follow a list of friends to see when they're online and what they're up to.

When following a set of users the operation will immediately return the status of those that are online and have set a visible status.

<<<<<<< HEAD
```js tab="JavaScript"
var status = await socket.followUsers(["<user id>"]);
status.presences.forEach((presence) => {
  console.log("User %o has status %o", presence.user_id, presence.status);
});
```

```csharp tab=".NET"
await socket.FollowUsersAsync(new[] { "<user id>" });
```

```csharp tab="Unity"
await socket.FollowUsersAsync(new[] { "<user id>" });
```

```cpp tab="Cocos2d-x C++"
auto successCallback = [](const NStatus& status)
{
  for (auto& presence : status.presences)
  {
    CCLOG("User %s has status %s", presence.username.c_str(), presence.status.c_str());
  }
};

rtClient->followUsers({ "<user id>" }, successCallback);
```

```js tab="Cocos2d-x JS"
socket.followUsers(["<user id>"])
  .then(function(status) {
      status.presences.forEach((presence) => {
        cc.log("User", presence.user_id, "has status", presence.status);
      });
    },
    function(error) {
      cc.error("follow status failed:", JSON.stringify(error));
    });
```

```cpp tab="C++"
auto successCallback = [](const NStatus& status)
{
  for (auto& presence : status.presences)
  {
    std::cout << "User " << presence.username << " has status " << presence.status << std::endl;
  }
};

rtClient->followUsers({ "<user id>" }, successCallback);
```

```java tab="Java"
socket.followUsers("<user id>").get();
```

```gdscript tab="Godot"
var user_ids = ["<user-id1>", "<user-id2>"]
var status : NakamaRTAPI.Status = yield(socket.follow_users_async(user_ids), "completed")
if status.is_exception():
	print("An error occured: %s" % status)
	return
print(status)
```
=======
=== "JavaScript"
	```js
	var status = await socket.send({ status_follow: { user_ids: ["<user id>"] } });
	status.presences.forEach((presence) => {
	  console.log("User %o has status %o", presence.user_id, presence.status);
	});
	```

=== ".NET"
	```csharp
	await socket.FollowUsersAsync(new[] { "<user id>" });
	```

=== "Unity"
	```csharp
	await socket.FollowUsersAsync(new[] { "<user id>" });
	```

=== "Cocos2d-x C++"
	```cpp
	auto successCallback = [](const NStatus& status)
	{
	  for (auto& presence : status.presences)
	  {
	    CCLOG("User %s has status %s", presence.username.c_str(), presence.status.c_str());
	  }
	};
	
	rtClient->followUsers({ "<user id>" }, successCallback);
	```

=== "Cocos2d-x JS"
	```js
	socket.send({ status_follow: { user_ids: ["<user id>"] } })
	  .then(function(status) {
	      status.presences.forEach((presence) => {
	        cc.log("User", presence.user_id, "has status", presence.status);
	      });
	    },
	    function(error) {
	      cc.error("follow status failed:", JSON.stringify(error));
	    });
	```

=== "C++"
	```cpp
	auto successCallback = [](const NStatus& status)
	{
	  for (auto& presence : status.presences)
	  {
	    std::cout << "User " << presence.username << " has status " << presence.status << std::endl;
	  }
	};
	
	rtClient->followUsers({ "<user id>" }, successCallback);
	```

=== "Java"
	```java
	socket.followUsers("<user id>").get();
	```

=== "Godot"
	```gdscript
	var user_ids = ["<user-id1>", "<user-id2>"]
	var status : NakamaRTAPI.Status = yield(socket.follow_users_async(user_ids), "completed")
	if status.is_exception():
		print("An error occured: %s" % status)
		return
	print(status)
	```
>>>>>>> 0d4b7ea3

!!! Note
    Following a user is only active with the current session. When the user disconnects they automatically unfollow anyone they may have followed while connected.

## Unfollow users

Unfollowing a set of users immediately stops the user from receiving any further status updates from them.

<<<<<<< HEAD
```js tab="JavaScript"
socket.unfollowUsers(["<user id>"]);
```

```csharp tab=".NET"
await socket.UnfollowUsersAsync(new[] { "<user id>" });
```

```csharp tab="Unity"
await socket.UnfollowUsersAsync(new[] { "<user id>" });
```

```cpp tab="Cocos2d-x C++"
rtClient->unfollowUsers({ "<user id>" });
```

```js tab="Cocos2d-x JS"
socket.unfollowUsers(["<user id>"]);
```

```cpp tab="C++"
rtClient->unfollowUsers({ "<user id>" });
```

```java tab="Java"
socket.unfollowUsers("<user id>").get();
```

```gdscript tab="Godot"
var user_ids = ["<user-id1>", "<user-id2>"]
var status : NakamaAsyncResult = yield(socket.unfollow_users_async(user_ids), "completed")
if status.is_exception():
	print("An error occured: %s" % status)
	return
print(status)
```
=======
=== "JavaScript"
	```js
	socket.send({ status_unfollow: { user_ids: ["<user id>"] } });
	```

=== ".NET"
	```csharp
	await socket.UnfollowUsersAsync(new[] { "<user id>" });
	```

=== "Unity"
	```csharp
	await socket.UnfollowUsersAsync(new[] { "<user id>" });
	```

=== "Cocos2d-x C++"
	```cpp
	rtClient->unfollowUsers({ "<user id>" });
	```

=== "Cocos2d-x JS"
	```js
	socket.send({ status_unfollow: { user_ids: ["<user id>"] } });
	```

=== "C++"
	```cpp
	rtClient->unfollowUsers({ "<user id>" });
	```

=== "Java"
	```java
	socket.unfollowUsers("<user id>").get();
	```

=== "Godot"
	```gdscript
	var user_ids = ["<user-id1>", "<user-id2>"]
	var status : NakamaAsyncResult = yield(socket.unfollow_users_async(user_ids), "completed")
	if status.is_exception():
		print("An error occured: %s" % status)
		return
	print(status)
	```
>>>>>>> 0d4b7ea3
<|MERGE_RESOLUTION|>--- conflicted
+++ resolved
@@ -10,46 +10,9 @@
 
 By default users have no status when they first connect, and will not appear online to their followers. To appear online the user must set a status.
 
-<<<<<<< HEAD
-```js tab="JavaScript"
-socket.updateStatus("Hello everyone!");
-```
-
-```csharp tab=".NET"
-await socket.UpdateStatusAsync("Hello everyone!");
-```
-
-```csharp tab="Unity"
-await socket.UpdateStatusAsync("Hello everyone!");
-```
-
-```cpp tab="Cocos2d-x C++"
-rtClient->updateStatus("Hello everyone!");
-```
-
-```js tab="Cocos2d-x JS"
-socket.updateStatus("Hello everyone!");
-```
-
-```cpp tab="C++"
-rtClient->updateStatus("Hello everyone!");
-```
-
-```java tab="Java"
-socket.updateStatus("Hello everyone!").get();
-```
-
-```gdscript tab="Godot"
-var update : NakamaAsyncResult = yield(socket.update_status_async(JSON.print({"status": "happy"})), "completed")
-if update.is_exception():
-	print("An error occured: %s" % update)
-	return
-print("Status updated")
-```
-=======
-=== "JavaScript"
-	```js
-	socket.send({ status_update: { status: "Hello everyone!" } });
+=== "JavaScript"
+	```js
+	socket.updateStatus("Hello everyone!");
 	```
 
 === ".NET"
@@ -69,7 +32,7 @@
 
 === "Cocos2d-x JS"
 	```js
-	socket.send({ status_update: { status: "Hello everyone!" } });
+	socket.updateStatus("Hello everyone!");
 	```
 
 === "C++"
@@ -90,7 +53,6 @@
 		return
 	print("Status updated")
 	```
->>>>>>> 0d4b7ea3
 
 The status can be set and updated as often as needed with this operation.
 
@@ -101,66 +63,28 @@
 
 If the user needs to appear offline or "invisible" they can do so by erasing their status. Their followers will receive the same status update as they would if the user disconnects.
 
-<<<<<<< HEAD
-```js tab="JavaScript"
-socket.updateStatus();
-```
-
-```csharp tab=".NET"
-await socket.UpdateStatusAsync(null);
-```
-
-```csharp tab="Unity"
-await socket.UpdateStatusAsync(null);
-```
-
-```cpp tab="Cocos2d-x C++"
-rtClient->updateStatus("");
-```
-
-```js tab="Cocos2d-x JS"
-socket.updateStatus();
-```
-
-```cpp tab="C++"
-rtClient->updateStatus("");
-```
-
-```java tab="Java"
-socket.updateStatus(null).get();
-```
-
-```gdscript tab="Godot"
-var leave : NakamaAsyncResult = yield(socket.update_status_async(""), "completed")
-if leave.is_exception():
-	print("An error occured: %s" % leave)
-	return
-print("Status updated")
-```
-=======
-=== "JavaScript"
-	```js
-	socket.send({ status_update: {} });
+=== "JavaScript"
+	```js
+	socket.updateStatus();
 	```
 
 === ".NET"
 	```csharp
 	await socket.UpdateStatusAsync(null);
 	```
-
 === "Unity"
 	```csharp
 	await socket.UpdateStatusAsync(null);
 	```
 
-=== "Cocos2d-x C++"
+=== Cocos2d-x C++"
 	```cpp
 	rtClient->updateStatus("");
 	```
 
 === "Cocos2d-x JS"
 	```js
-	socket.send({ status_update: {} });
+	socket.updateStatus();
 	```
 
 === "C++"
@@ -181,7 +105,6 @@
 		return
 	print("Status updated")
 	```
->>>>>>> 0d4b7ea3
 
 ## Receive status updates
 
@@ -190,12 +113,12 @@
 === "JavaScript"
 	```js
 	socket.onstatuspresence = (statuspresence) => {
-	  statuspresence.leaves.forEach((leave) => {
-	    console.log("User %o no longer has status %o", leave.user_id, leave.status);
-	  });
-	  statuspresence.joins.forEach((join) => {
-	    console.log("User %o now has status %o", join.user_id, join.status);
-	  });
+	statuspresence.leaves.forEach((leave) => {
+		console.log("User %o no longer has status %o", leave.user_id, leave.status);
+	});
+	statuspresence.joins.forEach((join) => {
+		console.log("User %o now has status %o", join.user_id, join.status);
+	});
 	};
 	```
 
@@ -203,15 +126,15 @@
 	```csharp
 	socket.ReceivedStatusPresence += presenceEvent =>
 	{
-	    Console.WriteLine(presenceEvent);
-	    foreach (var joined in presenceEvent.Joins)
-	    {
-	        Console.WriteLine("User id '{0}' status joined '{1}'", joined.UserId, joined.Status);
-	    }
-	    foreach (var left in presenceEvent.Leaves)
-	    {
-	        Console.WriteLine("User id '{0}' status left '{1}'", left.UserId, left.Status);
-	    }
+		Console.WriteLine(presenceEvent);
+		foreach (var joined in presenceEvent.Joins)
+		{
+			Console.WriteLine("User id '{0}' status joined '{1}'", joined.UserId, joined.Status);
+		}
+		foreach (var left in presenceEvent.Leaves)
+		{
+			Console.WriteLine("User id '{0}' status left '{1}'", left.UserId, left.Status);
+		}
 	};
 	```
 
@@ -219,43 +142,43 @@
 	```csharp
 	socket.ReceivedStatusPresence += presenceEvent =>
 	{
-	    Debug.Log(presenceEvent);
-	    foreach (var joined in presenceEvent.Joins)
-	    {
-	        Debug.LogFormat("User id '{0}' status joined '{1}'", joined.UserId, joined.Status);
-	    }
-	    foreach (var left in presenceEvent.Leaves)
-	    {
-	        Debug.LogFormat("User id '{0}' status left '{1}'", left.UserId, left.Status);
-	    }
-	};
-	```
-
-=== "Cocos2d-x C++"
+		Debug.Log(presenceEvent);
+		foreach (var joined in presenceEvent.Joins)
+		{
+			Debug.LogFormat("User id '{0}' status joined '{1}'", joined.UserId, joined.Status);
+		}
+		foreach (var left in presenceEvent.Leaves)
+		{
+			Debug.LogFormat("User id '{0}' status left '{1}'", left.UserId, left.Status);
+		}
+	};
+	```
+
+=== "C++"
 	```cpp
 	rtListener->setStatusPresenceCallback([](const NStatusPresenceEvent& event)
 	{
-	  for (auto& presence : event.leaves)
-	  {
-	    CCLOG("User %s no longer has status %s", presence.username.c_str(), presence.status.c_str());
-	  }
-	
-	  for (auto& presence : event.joins)
-	  {
-	    CCLOG("User %s now has status %s", presence.username.c_str(), presence.status.c_str());
-	  }
-	});
-	```
-
-=== "Cocos2d-x JS"
+	for (auto& presence : event.leaves)
+	{
+		CCLOG("User %s no longer has status %s", presence.username.c_str(), presence.status.c_str());
+	}
+
+	for (auto& presence : event.joins)
+	{
+		CCLOG("User %s now has status %s", presence.username.c_str(), presence.status.c_str());
+	}
+	});
+	```
+
+=== "JavaScript"
 	```js
 	socket.onstatuspresence = (statuspresence) => {
-	  statuspresence.leaves.forEach((leave) => {
-	    cc.log("User", leave.user_id, "no longer has status", leave.status);
-	  });
-	  statuspresence.joins.forEach((join) => {
-	    cc.log("User", join.user_id, "now has status", join.status);
-	  });
+	statuspresence.leaves.forEach((leave) => {
+		cc.log("User", leave.user_id, "no longer has status", leave.status);
+	});
+	statuspresence.joins.forEach((join) => {
+		cc.log("User", join.user_id, "now has status", join.status);
+	});
 	};
 	```
 
@@ -263,40 +186,41 @@
 	```cpp
 	rtListener->setStatusPresenceCallback([](const NStatusPresenceEvent& event)
 	{
-	  for (auto& presence : event.leaves)
-	  {
-	    std::cout << "User " << presence.username << " no longer has status " << presence.status << std::endl;
-	  }
-	
-	  for (auto& presence : event.joins)
-	  {
-	    std::cout << "User " << presence.username << " now has status " << presence.status << std::endl;
-	  }
+	for (auto& presence : event.leaves)
+	{
+		std::cout << "User " << presence.username << " no longer has status " << presence.status << std::endl;
+	}
+
+	for (auto& presence : event.joins)
+	{
+		std::cout << "User " << presence.username << " now has status " << presence.status << std::endl;
+	}
 	});
 	```
 
 === "Java"
 	```java
 	SocketListener listener = new AbstractSocketListener() {
-	  @Override
-	  public void onStatusPresence(final StatusPresenceEvent presence) {
-	    for (UserPresence userPresence : presence.getJoins()) {
-	      System.out.println("User ID: " + userPresence.getUserId() + " Username: " + userPresence.getUsername() + " Status: " + userPresence.getStatus());
-	    }
-	
-	    for (UserPresence userPresence : presence.getLeaves()) {
-	      System.out.println("User ID: " + userPresence.getUserId() + " Username: " + userPresence.getUsername() + " Status: " + userPresence.getStatus());
-	    }
-	  }
-	};
-	```
-
-=== "Godot"
+	@Override
+	public void onStatusPresence(final StatusPresenceEvent presence) {
+		for (UserPresence userPresence : presence.getJoins()) {
+		System.out.println("User ID: " + userPresence.getUserId() + " Username: " + userPresence.getUsername() + " Status: " + userPresence.getStatus());
+		}
+
+		for (UserPresence userPresence : presence.getLeaves()) {
+		System.out.println("User ID: " + userPresence.getUserId() + " Username: " + userPresence.getUsername() + " Status: " + userPresence.getStatus());
+		}
+	}
+	};
+	```
+
+=== "Godot"
+
 	```gdscript
 	func _ready():
 		# First, setup the socket as explained in the authentication section.
 		socket.connect("received_status_presence", self, "_on_status_presence")
-	
+
 	func _on_status_presence(p_presence : NakamaRTAPI.StatusPresenceEvent):
 		print(p_presence)
 		for j in p_presence.joins:
@@ -313,76 +237,11 @@
 
 When following a set of users the operation will immediately return the status of those that are online and have set a visible status.
 
-<<<<<<< HEAD
-```js tab="JavaScript"
-var status = await socket.followUsers(["<user id>"]);
-status.presences.forEach((presence) => {
-  console.log("User %o has status %o", presence.user_id, presence.status);
-});
-```
-
-```csharp tab=".NET"
-await socket.FollowUsersAsync(new[] { "<user id>" });
-```
-
-```csharp tab="Unity"
-await socket.FollowUsersAsync(new[] { "<user id>" });
-```
-
-```cpp tab="Cocos2d-x C++"
-auto successCallback = [](const NStatus& status)
-{
-  for (auto& presence : status.presences)
-  {
-    CCLOG("User %s has status %s", presence.username.c_str(), presence.status.c_str());
-  }
-};
-
-rtClient->followUsers({ "<user id>" }, successCallback);
-```
-
-```js tab="Cocos2d-x JS"
-socket.followUsers(["<user id>"])
-  .then(function(status) {
-      status.presences.forEach((presence) => {
-        cc.log("User", presence.user_id, "has status", presence.status);
-      });
-    },
-    function(error) {
-      cc.error("follow status failed:", JSON.stringify(error));
-    });
-```
-
-```cpp tab="C++"
-auto successCallback = [](const NStatus& status)
-{
-  for (auto& presence : status.presences)
-  {
-    std::cout << "User " << presence.username << " has status " << presence.status << std::endl;
-  }
-};
-
-rtClient->followUsers({ "<user id>" }, successCallback);
-```
-
-```java tab="Java"
-socket.followUsers("<user id>").get();
-```
-
-```gdscript tab="Godot"
-var user_ids = ["<user-id1>", "<user-id2>"]
-var status : NakamaRTAPI.Status = yield(socket.follow_users_async(user_ids), "completed")
-if status.is_exception():
-	print("An error occured: %s" % status)
-	return
-print(status)
-```
-=======
-=== "JavaScript"
-	```js
-	var status = await socket.send({ status_follow: { user_ids: ["<user id>"] } });
+=== "JavaScript"
+	```js
+	var status = await socket.followUsers(["<user id>"]);
 	status.presences.forEach((presence) => {
-	  console.log("User %o has status %o", presence.user_id, presence.status);
+	console.log("User %o has status %o", presence.user_id, presence.status);
 	});
 	```
 
@@ -396,42 +255,42 @@
 	await socket.FollowUsersAsync(new[] { "<user id>" });
 	```
 
-=== "Cocos2d-x C++"
+=== "C++"
 	```cpp
 	auto successCallback = [](const NStatus& status)
 	{
-	  for (auto& presence : status.presences)
-	  {
-	    CCLOG("User %s has status %s", presence.username.c_str(), presence.status.c_str());
-	  }
-	};
-	
+	for (auto& presence : status.presences)
+	{
+		CCLOG("User %s has status %s", presence.username.c_str(), presence.status.c_str());
+	}
+	};
+
 	rtClient->followUsers({ "<user id>" }, successCallback);
 	```
 
 === "Cocos2d-x JS"
 	```js
-	socket.send({ status_follow: { user_ids: ["<user id>"] } })
-	  .then(function(status) {
-	      status.presences.forEach((presence) => {
-	        cc.log("User", presence.user_id, "has status", presence.status);
-	      });
-	    },
-	    function(error) {
-	      cc.error("follow status failed:", JSON.stringify(error));
-	    });
+	socket.followUsers(["<user id>"])
+	.then(function(status) {
+		status.presences.forEach((presence) => {
+			cc.log("User", presence.user_id, "has status", presence.status);
+		});
+		},
+		function(error) {
+		cc.error("follow status failed:", JSON.stringify(error));
+		});
 	```
 
 === "C++"
 	```cpp
 	auto successCallback = [](const NStatus& status)
 	{
-	  for (auto& presence : status.presences)
-	  {
-	    std::cout << "User " << presence.username << " has status " << presence.status << std::endl;
-	  }
-	};
-	
+	for (auto& presence : status.presences)
+	{
+		std::cout << "User " << presence.username << " has status " << presence.status << std::endl;
+	}
+	};
+
 	rtClient->followUsers({ "<user id>" }, successCallback);
 	```
 
@@ -449,7 +308,6 @@
 		return
 	print(status)
 	```
->>>>>>> 0d4b7ea3
 
 !!! Note
     Following a user is only active with the current session. When the user disconnects they automatically unfollow anyone they may have followed while connected.
@@ -458,47 +316,9 @@
 
 Unfollowing a set of users immediately stops the user from receiving any further status updates from them.
 
-<<<<<<< HEAD
-```js tab="JavaScript"
-socket.unfollowUsers(["<user id>"]);
-```
-
-```csharp tab=".NET"
-await socket.UnfollowUsersAsync(new[] { "<user id>" });
-```
-
-```csharp tab="Unity"
-await socket.UnfollowUsersAsync(new[] { "<user id>" });
-```
-
-```cpp tab="Cocos2d-x C++"
-rtClient->unfollowUsers({ "<user id>" });
-```
-
-```js tab="Cocos2d-x JS"
-socket.unfollowUsers(["<user id>"]);
-```
-
-```cpp tab="C++"
-rtClient->unfollowUsers({ "<user id>" });
-```
-
-```java tab="Java"
-socket.unfollowUsers("<user id>").get();
-```
-
-```gdscript tab="Godot"
-var user_ids = ["<user-id1>", "<user-id2>"]
-var status : NakamaAsyncResult = yield(socket.unfollow_users_async(user_ids), "completed")
-if status.is_exception():
-	print("An error occured: %s" % status)
-	return
-print(status)
-```
-=======
-=== "JavaScript"
-	```js
-	socket.send({ status_unfollow: { user_ids: ["<user id>"] } });
+=== "JavaScript"
+	```js
+	socket.unfollowUsers(["<user id>"]);
 	```
 
 === ".NET"
@@ -518,7 +338,7 @@
 
 === "Cocos2d-x JS"
 	```js
-	socket.send({ status_unfollow: { user_ids: ["<user id>"] } });
+	socket.unfollowUsers(["<user id>"]);
 	```
 
 === "C++"
@@ -539,5 +359,4 @@
 		print("An error occured: %s" % status)
 		return
 	print(status)
-	```
->>>>>>> 0d4b7ea3
+	```