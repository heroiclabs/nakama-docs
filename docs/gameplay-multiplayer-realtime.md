--- conflicted
+++ resolved
@@ -10,119 +10,65 @@
 
 A match can be created by a user. The server will assign a unique ID which can be shared with other users for them to [join the match](#join-a-match). All users within a match are equal and it is up to the clients to decide on a host.
 
-<<<<<<< HEAD
-```js tab="JavaScript"
-var response = await socket.createMatch();
-console.log("Created match with ID:", response.match.match_id);
-```
-
-```csharp tab=".NET"
-var match = await socket.CreateMatchAsync();
-Console.WriteLine("New match with id '{0}'.", match.Id);
-```
-
-```csharp tab="Unity"
-var match = await socket.CreateMatchAsync();
-Debug.LogFormat("New match with id '{0}'.", match.Id);
-```
-
-```cpp tab="Cocos2d-x C++"
-rtClient->createMatch([](const NMatch& match)
-  {
-    CCLOG("Created Match with ID: %s", match.matchId.c_str());
-  });
-```
-
-```js tab="Cocos2d-x JS"
-socket.createMatch()
-  .then(function(response) {
-      cc.log("created match with ID:", response.match.match_id);
-    },
-    function(error) {
-      cc.error("create match failed:", JSON.stringify(error));
-    });
-```
-
-```cpp tab="C++"
-rtClient->createMatch([](const NMatch& match)
-  {
-    std::cout << "Created Match with ID: " << match.matchId << std::endl;
-  });
-```
-
-```java tab="Java"
-Match match = socket.createMatch().get();
-System.out.format("Created match with ID %s.", match.getId());
-```
-
-```gdscript tab="Godot"
-var created_match : NakamaRTAPI.Match = yield(socket.create_match_async(), "completed")
-if created_match.is_exception():
-	print("An error occured: %s" % created_match)
-	return
-print("New match with id %s.", created_match.match_id)
-```
-=======
 === "JavaScript"
-	```js
-	var response = await socket.send({ match_create: {} });
-	console.log("Created match with ID:", response.match.match_id);
-	```
+    ```js
+    var response = await socket.createMatch();
+    console.log("Created match with ID:", response.match.match_id);
+    ```
 
 === ".NET"
-	```csharp
-	var match = await socket.CreateMatchAsync();
-	Console.WriteLine("New match with id '{0}'.", match.Id);
-	```
+    ```csharp
+    var match = await socket.CreateMatchAsync();
+    Console.WriteLine("New match with id '{0}'.", match.Id);
+    ```
 
 === "Unity"
-	```csharp
-	var match = await socket.CreateMatchAsync();
-	Debug.LogFormat("New match with id '{0}'.", match.Id);
-	```
+    ```csharp
+    var match = await socket.CreateMatchAsync();
+    Debug.LogFormat("New match with id '{0}'.", match.Id);
+    ```
 
 === "Cocos2d-x C++"
-	```cpp
-	rtClient->createMatch([](const NMatch& match)
-	  {
-	    CCLOG("Created Match with ID: %s", match.matchId.c_str());
-	  });
-	```
+    ```cpp
+    rtClient->createMatch([](const NMatch& match)
+      {
+        CCLOG("Created Match with ID: %s", match.matchId.c_str());
+      });
+    ```
 
 === "Cocos2d-x JS"
-	```js
-	socket.send({ match_create: {} })
-	  .then(function(response) {
-	      cc.log("created match with ID:", response.match.match_id);
-	    },
-	    function(error) {
-	      cc.error("create match failed:", JSON.stringify(error));
-	    });
-	```
+    ```js
+    socket.createMatch()
+      .then(function(response) {
+          cc.log("created match with ID:", response.match.match_id);
+        },
+        function(error) {
+          cc.error("create match failed:", JSON.stringify(error));
+        });
+    ```
 
 === "C++"
-	```cpp
-	rtClient->createMatch([](const NMatch& match)
-	  {
-	    std::cout << "Created Match with ID: " << match.matchId << std::endl;
-	  });
-	```
+    ```cpp
+    rtClient->createMatch([](const NMatch& match)
+      {
+        std::cout << "Created Match with ID: " << match.matchId << std::endl;
+      });
+    ```
 
 === "Java"
-	```java
-	Match match = socket.createMatch().get();
-	System.out.format("Created match with ID %s.", match.getId());
-	```
+    ```java
+    Match match = socket.createMatch().get();
+    System.out.format("Created match with ID %s.", match.getId());
+    ```
 
 === "Godot"
-	```gdscript
-	var created_match : NakamaRTAPI.Match = yield(socket.create_match_async(), "completed")
-	if created_match.is_exception():
-		print("An error occured: %s" % created_match)
-		return
-	print("New match with id %s.", created_match.match_id)
-	```
->>>>>>> 0d4b7ea3
+    ```gdscript
+    var created_match : NakamaRTAPI.Match = yield(socket.create_match_async(), "completed")
+    if created_match.is_exception():
+      print("An error occured: %s" % created_match)
+      return
+    print("New match with id %s.", created_match.match_id)
+    ```
 
 A user can [leave a match](#leave-a-match) at any point which will notify all other users.
 
@@ -133,494 +79,331 @@
 !!! Hint
     To find a match instead of specify one by ID use the [matchmaker](gameplay-matchmaker.md).
 
-<<<<<<< HEAD
-```js tab="JavaScript"
-var id = "<matchid>";
-var match = await socket.joinMatch(id);
-var connectedOpponents = match.presences.filter((presence) => {
-  // Remove your own user from list.
-  return presence.user_id != match.self.user_id;
-});
-connectedOpponents.forEach((opponent) => {
-  console.log("User id %o, username %o.", opponent.user_id, opponent.username);
-});
-```
-
-```csharp tab=".NET"
-var matchId = "<matchid>";
-var match = await socket.JoinMatchAsync(matchId);
-foreach (var presence in match.Presences)
-{
-    Console.WriteLine("User id '{0}' name '{1}'.", presence.UserId, presence.Username);
-}
-```
-
-```csharp tab="Unity"
-var matchId = "<matchid>";
-var match = await socket.JoinMatchAsync(matchId);
-foreach (var presence in match.Presences)
-{
-    Debug.LogFormat("User id '{0}' name '{1}'.", presence.UserId, presence.Username);
-}
-```
-
-```cpp tab="Cocos2d-x C++"
-string matchId = "<matchid>";
-rtClient->joinMatch(matchId, {}, [](const NMatch& match)
-  {
-    CCLOG("Joined Match!");
-
-    for (auto& presence : match.presences)
+=== "JavaScript"
+    ```js
+    var id = "<matchid>";
+    var match = await socket.joinMatch(id);
+    var connectedOpponents = match.presences.filter((presence) => {
+      // Remove your own user from list.
+      return presence.user_id != match.self.user_id;
+    });
+    connectedOpponents.forEach((opponent) => {
+      console.log("User id %o, username %o.", opponent.user_id, opponent.username);
+    });
+    ```
+
+===".NET"
+    ```csharp
+    var matchId = "<matchid>";
+    var match = await socket.JoinMatchAsync(matchId);
+    foreach (var presence in match.Presences)
     {
-      if (presence.userId != match.self.userId)
-      {
-        CCLOG("User id %s username %s", presence.userId.c_str(), presence.username.c_str());
-      }
+        Console.WriteLine("User id '{0}' name '{1}'.", presence.UserId, presence.Username);
     }
-  });
-```
-
-```js tab="Cocos2d-x JS"
-var id = "<matchid>";
-socket.joinMatch(id)
-  .then(
-    function (response) {
-      cc.error("joined match:", JSON.stringify(response));
-      var match = response.match;
-      var connectedOpponents = match.presences.filter((presence) => {
-          // Remove your own user from list.
-          return presence.user_id != match.self.user_id;
-      });
-      connectedOpponents.forEach((opponent) => {
-          cc.log("User id", opponent.user_id, "username", opponent.username);
-      });
-    },
-    function (error) {
-      cc.error("join match failed:", JSON.stringify(error));
+    ```
+
+=== "Unity"
+    ```csharp
+    var matchId = "<matchid>";
+    var match = await socket.JoinMatchAsync(matchId);
+    foreach (var presence in match.Presences)
+    {
+        Debug.LogFormat("User id '{0}' name '{1}'.", presence.UserId, presence.Username);
     }
-  );
-```
-
-```cpp tab="C++"
-string matchId = "<matchid>";
-rtClient->joinMatch(matchId, {}, [](const NMatch& match)
-  {
-    std::cout << "Joined Match!" << std::endl;
-
-    for (auto& presence : match.presences)
+    ```
+
+=== "Cocos2d-x C++"
+    ```cpp
+    string matchId = "<matchid>";
+    rtClient->joinMatch(matchId, {}, [](const NMatch& match)
+      {
+        CCLOG("Joined Match!");
+
+        for (auto& presence : match.presences)
+        {
+          if (presence.userId != match.self.userId)
+          {
+            CCLOG("User id %s username %s", presence.userId.c_str(), presence.username.c_str());
+          }
+        }
+      });
+    ```
+
+=== "Cocos2d-x JS"
+    ```js
+    var id = "<matchid>";
+    socket.joinMatch(id)
+      .then(
+        function (response) {
+          cc.error("joined match:", JSON.stringify(response));
+          var match = response.match;
+          var connectedOpponents = match.presences.filter((presence) => {
+              // Remove your own user from list.
+              return presence.user_id != match.self.user_id;
+          });
+          connectedOpponents.forEach((opponent) => {
+              cc.log("User id", opponent.user_id, "username", opponent.username);
+          });
+        },
+        function (error) {
+          cc.error("join match failed:", JSON.stringify(error));
+        }
+      );
+    ```
+
+=== "C++"
+    ```cpp
+    string matchId = "<matchid>";
+    rtClient->joinMatch(matchId, {}, [](const NMatch& match)
+      {
+        std::cout << "Joined Match!" << std::endl;
+
+        for (auto& presence : match.presences)
+        {
+          if (presence.userId != match.self.userId)
+          {
+            std::cout << "User id " << presence.userId << " username " << presence.username << std::endl;
+          }
+        }
+      });
+    ```
+
+=== "Java"
+    ```java
+    String matchId = "<matchid>";
+    Match match = socket.joinMatch(matchId).get();
+    for (UserPresence presence : match.getPresences()) {
+      System.out.format("User id %s name %s.", presence.getUserId(), presence.getUsername());
+    }
+    ```
+
+=== "Godot"
+    ```gdscript
+    var match_id = "<matchid>"
+    var joined_match = yield(socket.join_match_async(match_id), "completed")
+    if joined_match.is_exception():
+      print("An error occured: %s" % joined_match)
+      return
+    for presence in joined_match.presences:
+      print("User id %s name %s'." % [presence.user_id, presence.username])
+    ```
+
+The list of match opponents returned in the success callback might not include all users. It contains users who are connected to the match so far.
+
+## List opponents
+
+When a user joins a match they receive an initial list of connected opponents. As other users join or leave the server will push events to clients which can be used to update the list of connected opponents.
+
+=== "JavaScript"
+    ```js
+    var connectedOpponents = [];
+    socket.onmatchpresence = (presences) => {
+      // Remove all users who left.
+      connectedOpponents = connectedOpponents.filter(function(co) {
+        var stillConnectedOpponent = true;
+        presences.leaves.forEach((leftOpponent) => {
+          if (leftOpponent.user_id == co.user_id) {
+            stillConnectedOpponent = false;
+          }
+        });
+        return stillConnectedOpponent;
+      });
+
+      // Add all users who joined.
+      connectedOpponents = connectedOpponents.concat(presences.joins);
+    };
+    ```
+
+
+=== ".NET"
+    ```csharp
+    var connectedOpponents = new List<IUserPresence>(2);
+    socket.ReceivedMatchPresence += presenceEvent =>
     {
-      if (presence.userId != match.self.userId)
-      {
-        std::cout << "User id " << presence.userId << " username " << presence.username << std::endl;
-      }
-    }
-  });
-```
-
-```java tab="Java"
-String matchId = "<matchid>";
-Match match = socket.joinMatch(matchId).get();
-for (UserPresence presence : match.getPresences()) {
-  System.out.format("User id %s name %s.", presence.getUserId(), presence.getUsername());
-}
-```
-
-```gdscript tab="Godot"
-var match_id = "<matchid>"
-var joined_match = yield(socket.join_match_async(match_id), "completed")
-if joined_match.is_exception():
-	print("An error occured: %s" % joined_match)
-	return
-for presence in joined_match.presences:
-	print("User id %s name %s'." % [presence.user_id, presence.username])
-```
-=======
+        foreach (var presence in presenceEvent.Leaves)
+        {
+            connectedOpponents.Remove(presence);
+        }
+        connectedOpponents.AddRange(presenceEvent.Joins);
+        // Remove yourself from connected opponents.
+        connectedOpponents.Remove(self);
+        Console.WriteLine("Connected opponents: [{0}]", string.Join(",\n  ", connectedOpponents));
+    };
+    ```
+
+=== "Unity"
+    ```csharp
+    var connectedOpponents = new List<IUserPresence>(2);
+    socket.ReceivedMatchPresence += presenceEvent =>
+    {
+        foreach (var presence in presenceEvent.Leaves)
+        {
+            connectedOpponents.Remove(presence);
+        }
+        connectedOpponents.AddRange(presenceEvent.Joins);
+        // Remove yourself from connected opponents.
+        connectedOpponents.Remove(self);
+        Debug.LogFormat("Connected opponents: [{0}]", string.Join(",\n  ", connectedOpponents));
+    };
+    ```
+
+=== "Cocos2d-x C++"
+    ```cpp
+    rtListener->setMatchPresenceCallback([](const NMatchPresenceEvent& event)
+      {
+        for (auto& presence : event.joins)
+        {
+          CCLOG("Joined user: %s", presence.username.c_str());
+        }
+
+        for (auto& presence : event.leaves)
+        {
+          CCLOG("Left user: %s", presence.username.c_str());
+        }
+      });
+    ```
+
+=== "Cocos2d-x JS"
+    ```js
+    var connectedOpponents = [];
+    socket.onmatchpresence = (presences) => {
+      // Remove all users who left.
+      connectedOpponents = connectedOpponents.filter(function(co) {
+        var stillConnectedOpponent = true;
+        presences.leaves.forEach((leftOpponent) => {
+          if (leftOpponent.user_id == co.user_id) {
+            stillConnectedOpponent = false;
+          }
+        });
+        return stillConnectedOpponent;
+      });
+
+      // Add all users who joined.
+      connectedOpponents = connectedOpponents.concat(presences.joins);
+    };
+    ```
+
+=== "C++"
+    ```cpp
+    rtListener->setMatchPresenceCallback([](const NMatchPresenceEvent& event)
+      {
+        for (auto& presence : event.joins)
+        {
+          std::cout << "Joined user: " << presence.username << std::endl;
+        }
+
+        for (auto& presence : event.leaves)
+        {
+          std::cout << "Left user: " << presence.username << std::endl;
+        }
+      });
+    ```
+
+=== "Java"
+    ```java
+    List<UserPresence> connectedOpponents = new ArrayList<UserPresence>();
+    public void onMatchPresence(final MatchPresenceEvent matchPresence) {
+      connectedOpponents.addAll(matchPresence.getJoins());
+      for (UserPresence leave : matchPresence.getLeaves()) {
+        for (int i = 0; i < connectedOpponents.size(); i++) {
+          if (connectedOpponents.get(i).getUserId().equals(leave.getUserId())) {
+            connectedOpponents.remove(i);
+          }
+        }
+      };
+    });
+    ```
+
+=== "Godot"
+    ```gdscript
+    var connected_opponents = {}
+
+    func _ready():
+      # First, setup the socket as explained in the authentication section.
+      socket.connect("received_match_presence", self, "_on_match_presence")
+
+    func _on_match_presence(p_presence : NakamaRTAPI.MatchPresenceEvent):
+      for p in p_presence.joins:
+        connected_opponents[p.user_id] = p
+      for p in p_presence.leaves:
+        connected_opponents.erase(p.user_id)
+      print("Connected opponents: %s" % [connected_opponents])
+    ```
+
+No server updates are sent if there are no changes to the presence list.
+
+## Send data messages
+
+A user in a match can send data messages which will be received by all other opponents. These messages are streamed in realtime to other users and can contain any binary content. To identify each message as a specific "command" it contains an Op code as well as the payload.
+
+An Op code is a numeric identifier for the type of message sent. These can be used to define commands within the gameplay which belong to certain user actions.
+
+The binary content in each data message should be as __small as possible__. It is common to use JSON or preferable to use a compact binary format like <a href="https://developers.google.com/protocol-buffers/" target="\_blank">Protocol Buffers</a> or <a href="https://google.github.io/flatbuffers/" target="\_blank">FlatBuffers</a>.
+
 === "JavaScript"
-	```js
-	var id = "<matchid>";
-	var match = await socket.send({ match_join: { match_id: id } });
-	var connectedOpponents = match.presences.filter((presence) => {
-	  // Remove your own user from list.
-	  return presence.user_id != match.self.user_id;
-	});
-	connectedOpponents.forEach((opponent) => {
-	  console.log("User id %o, username %o.", opponent.user_id, opponent.username);
-	});
-	```
+    ```js
+    var id = "<matchid>";
+    var opCode = 1;
+    var data = { "move": {"dir": "left", "steps": 4} };
+    socket.sendMatchState(id, opCode, data);
+    ```
 
 === ".NET"
-	```csharp
-	var matchId = "<matchid>";
-	var match = await socket.JoinMatchAsync(matchId);
-	foreach (var presence in match.Presences)
-	{
-	    Console.WriteLine("User id '{0}' name '{1}'.", presence.UserId, presence.Username);
-	}
-	```
+    ```csharp
+    // using Nakama.TinyJson;
+    var matchId = "<matchid>";
+    var opCode = 1;
+    var newState = new Dictionary<string, string> {{"hello", "world"}}.ToJson();
+    socket.SendMatchStateAsync(matchId, opCode, newState);
+    ```
 
 === "Unity"
-	```csharp
-	var matchId = "<matchid>";
-	var match = await socket.JoinMatchAsync(matchId);
-	foreach (var presence in match.Presences)
-	{
-	    Debug.LogFormat("User id '{0}' name '{1}'.", presence.UserId, presence.Username);
-	}
-	```
+    ```csharp
+    // using Nakama.TinyJson;
+    var id = "<matchid>";
+    var opCode = 1;
+    var newState = new Dictionary<string, string> {{"hello", "world"}}.ToJson();
+    socket.SendMatchStateAsync(matchId, opCode, newState);
+    ```
 
 === "Cocos2d-x C++"
-	```cpp
-	string matchId = "<matchid>";
-	rtClient->joinMatch(matchId, {}, [](const NMatch& match)
-	  {
-	    CCLOG("Joined Match!");
-	
-	    for (auto& presence : match.presences)
-	    {
-	      if (presence.userId != match.self.userId)
-	      {
-	        CCLOG("User id %s username %s", presence.userId.c_str(), presence.username.c_str());
-	      }
-	    }
-	  });
-	```
+    ```cpp
+    string id = "<matchid>";
+    int64_t opCode = 1;
+    NBytes data = "{ \"move\": {\"dir\": \"left\", \"steps\" : 4} }";
+    rtClient->sendMatchData(id, opCode, data);
+    ```
 
 === "Cocos2d-x JS"
-	```js
-	var id = "<matchid>";
-	socket.send({ match_join: { match_id: id } })
-	  .then(
-	    function (response) {
-	      cc.error("joined match:", JSON.stringify(response));
-	      var match = response.match;
-	      var connectedOpponents = match.presences.filter((presence) => {
-	          // Remove your own user from list.
-	          return presence.user_id != match.self.user_id;
-	      });
-	      connectedOpponents.forEach((opponent) => {
-	          cc.log("User id", opponent.user_id, "username", opponent.username);
-	      });
-	    },
-	    function (error) {
-	      cc.error("join match failed:", JSON.stringify(error));
-	    }
-	  );
-	```
-
-=== "C++"
-	```cpp
-	string matchId = "<matchid>";
-	rtClient->joinMatch(matchId, {}, [](const NMatch& match)
-	  {
-	    std::cout << "Joined Match!" << std::endl;
-	
-	    for (auto& presence : match.presences)
-	    {
-	      if (presence.userId != match.self.userId)
-	      {
-	        std::cout << "User id " << presence.userId << " username " << presence.username << std::endl;
-	      }
-	    }
-	  });
-	```
+    ```js
+    var id = "<matchid>";
+    var opCode = 1;
+    var data = { "move": {"dir": "left", "steps": 4} };
+    socket.sendMatchState(id, opCode, data);
+    ```
+
+    ```cpp tab="C++"
+    string id = "<matchid>";
+    int64_t opCode = 1;
+    NBytes data = "{ \"move\": {\"dir\": \"left\", \"steps\" : 4} }";
+    rtClient->sendMatchData(id, opCode, data);
+    ```
 
 === "Java"
-	```java
-	String matchId = "<matchid>";
-	Match match = socket.joinMatch(matchId).get();
-	for (UserPresence presence : match.getPresences()) {
-	  System.out.format("User id %s name %s.", presence.getUserId(), presence.getUsername());
-	}
-	```
+    ```java
+    String id = "<matchid>";
+    int opCode = 1;
+    String data = "{\"message\":\"Hello world\"}";
+    socket.sendMatchData(id, opCode, data);
+    ```
 
 === "Godot"
-	```gdscript
-	var match_id = "<matchid>"
-	var joined_match = yield(socket.join_match_async(match_id), "completed")
-	if joined_match.is_exception():
-		print("An error occured: %s" % joined_match)
-		return
-	for presence in joined_match.presences:
-		print("User id %s name %s'." % [presence.user_id, presence.username])
-	```
->>>>>>> 0d4b7ea3
-
-The list of match opponents returned in the success callback might not include all users. It contains users who are connected to the match so far.
-
-## List opponents
-
-When a user joins a match they receive an initial list of connected opponents. As other users join or leave the server will push events to clients which can be used to update the list of connected opponents.
-
-=== "JavaScript"
-	```js
-	var connectedOpponents = [];
-	socket.onmatchpresence = (presences) => {
-	  // Remove all users who left.
-	  connectedOpponents = connectedOpponents.filter(function(co) {
-	    var stillConnectedOpponent = true;
-	    presences.leaves.forEach((leftOpponent) => {
-	      if (leftOpponent.user_id == co.user_id) {
-	        stillConnectedOpponent = false;
-	      }
-	    });
-	    return stillConnectedOpponent;
-	  });
-	
-	  // Add all users who joined.
-	  connectedOpponents = connectedOpponents.concat(presences.joins);
-	};
-	```
-
-=== ".NET"
-	```csharp
-	var connectedOpponents = new List<IUserPresence>(2);
-	socket.ReceivedMatchPresence += presenceEvent =>
-	{
-	    foreach (var presence in presenceEvent.Leaves)
-	    {
-	        connectedOpponents.Remove(presence);
-	    }
-	    connectedOpponents.AddRange(presenceEvent.Joins);
-	    // Remove yourself from connected opponents.
-	    connectedOpponents.Remove(self);
-	    Console.WriteLine("Connected opponents: [{0}]", string.Join(",\n  ", connectedOpponents));
-	};
-	```
-
-=== "Unity"
-	```csharp
-	var connectedOpponents = new List<IUserPresence>(2);
-	socket.ReceivedMatchPresence += presenceEvent =>
-	{
-	    foreach (var presence in presenceEvent.Leaves)
-	    {
-	        connectedOpponents.Remove(presence);
-	    }
-	    connectedOpponents.AddRange(presenceEvent.Joins);
-	    // Remove yourself from connected opponents.
-	    connectedOpponents.Remove(self);
-	    Debug.LogFormat("Connected opponents: [{0}]", string.Join(",\n  ", connectedOpponents));
-	};
-	```
-
-=== "Cocos2d-x C++"
-	```cpp
-	rtListener->setMatchPresenceCallback([](const NMatchPresenceEvent& event)
-	  {
-	    for (auto& presence : event.joins)
-	    {
-	      CCLOG("Joined user: %s", presence.username.c_str());
-	    }
-	
-	    for (auto& presence : event.leaves)
-	    {
-	      CCLOG("Left user: %s", presence.username.c_str());
-	    }
-	  });
-	```
-
-=== "Cocos2d-x JS"
-	```js
-	var connectedOpponents = [];
-	socket.onmatchpresence = (presences) => {
-	  // Remove all users who left.
-	  connectedOpponents = connectedOpponents.filter(function(co) {
-	    var stillConnectedOpponent = true;
-	    presences.leaves.forEach((leftOpponent) => {
-	      if (leftOpponent.user_id == co.user_id) {
-	        stillConnectedOpponent = false;
-	      }
-	    });
-	    return stillConnectedOpponent;
-	  });
-	
-	  // Add all users who joined.
-	  connectedOpponents = connectedOpponents.concat(presences.joins);
-	};
-	```
-
-=== "C++"
-	```cpp
-	rtListener->setMatchPresenceCallback([](const NMatchPresenceEvent& event)
-	  {
-	    for (auto& presence : event.joins)
-	    {
-	      std::cout << "Joined user: " << presence.username << std::endl;
-	    }
-	
-	    for (auto& presence : event.leaves)
-	    {
-	      std::cout << "Left user: " << presence.username << std::endl;
-	    }
-	  });
-	```
-
-=== "Java"
-	```java
-	List<UserPresence> connectedOpponents = new ArrayList<UserPresence>();
-	public void onMatchPresence(final MatchPresenceEvent matchPresence) {
-	  connectedOpponents.addAll(matchPresence.getJoins());
-	  for (UserPresence leave : matchPresence.getLeaves()) {
-	    for (int i = 0; i < connectedOpponents.size(); i++) {
-	      if (connectedOpponents.get(i).getUserId().equals(leave.getUserId())) {
-	        connectedOpponents.remove(i);
-	      }
-	    }
-	  };
-	});
-	```
-
-=== "Godot"
-	```gdscript
-	var connected_opponents = {}
-	
-	func _ready():
-		# First, setup the socket as explained in the authentication section.
-		socket.connect("received_match_presence", self, "_on_match_presence")
-	
-	func _on_match_presence(p_presence : NakamaRTAPI.MatchPresenceEvent):
-		for p in p_presence.joins:
-			connected_opponents[p.user_id] = p
-		for p in p_presence.leaves:
-			connected_opponents.erase(p.user_id)
-		print("Connected opponents: %s" % [connected_opponents])
-	```
-
-No server updates are sent if there are no changes to the presence list.
-
-## Send data messages
-
-A user in a match can send data messages which will be received by all other opponents. These messages are streamed in realtime to other users and can contain any binary content. To identify each message as a specific "command" it contains an Op code as well as the payload.
-
-An Op code is a numeric identifier for the type of message sent. These can be used to define commands within the gameplay which belong to certain user actions.
-
-The binary content in each data message should be as __small as possible__. It is common to use JSON or preferable to use a compact binary format like <a href="https://developers.google.com/protocol-buffers/" target="\_blank">Protocol Buffers</a> or <a href="https://google.github.io/flatbuffers/" target="\_blank">FlatBuffers</a>.
-
-<<<<<<< HEAD
-```js tab="JavaScript"
-var id = "<matchid>";
-var opCode = 1;
-var data = { "move": {"dir": "left", "steps": 4} };
-socket.sendMatchState(id, opCode, data);
-```
-
-```csharp tab=".NET"
-// using Nakama.TinyJson;
-var matchId = "<matchid>";
-var opCode = 1;
-var newState = new Dictionary<string, string> {{"hello", "world"}}.ToJson();
-socket.SendMatchStateAsync(matchId, opCode, newState);
-```
-
-```csharp tab="Unity"
-// using Nakama.TinyJson;
-var id = "<matchid>";
-var opCode = 1;
-var newState = new Dictionary<string, string> {{"hello", "world"}}.ToJson();
-socket.SendMatchStateAsync(matchId, opCode, newState);
-```
-
-```cpp tab="Cocos2d-x C++"
-string id = "<matchid>";
-int64_t opCode = 1;
-NBytes data = "{ \"move\": {\"dir\": \"left\", \"steps\" : 4} }";
-rtClient->sendMatchData(id, opCode, data);
-```
-
-```js tab="Cocos2d-x JS"
-var id = "<matchid>";
-var opCode = 1;
-var data = { "move": {"dir": "left", "steps": 4} };
-socket.sendMatchState(id, opCode, data);
-```
-
-```cpp tab="C++"
-string id = "<matchid>";
-int64_t opCode = 1;
-NBytes data = "{ \"move\": {\"dir\": \"left\", \"steps\" : 4} }";
-rtClient->sendMatchData(id, opCode, data);
-```
-
-```java tab="Java"
-String id = "<matchid>";
-int opCode = 1;
-String data = "{\"message\":\"Hello world\"}";
-socket.sendMatchData(id, opCode, data);
-```
-
-```gdscript tab="Godot"
-var match_id = "<matchid>"
-var op_code = 1
-var new_state = {"hello": "world"}
-socket.send_match_state_async(match_id, op_code, JSON.print(new_state))
-```
-=======
-=== "JavaScript"
-	```js
-	var id = "<matchid>";
-	var opCode = 1;
-	var data = { "move": {"dir": "left", "steps": 4} };
-	socket.send({ match_data_send: { match_id: id, op_code: opCode, data: data } });
-	```
-
-=== ".NET"
-	```csharp
-	// using Nakama.TinyJson;
-	var matchId = "<matchid>";
-	var opCode = 1;
-	var newState = new Dictionary<string, string> {{"hello", "world"}}.ToJson();
-	socket.SendMatchStateAsync(matchId, opCode, newState);
-	```
-
-=== "Unity"
-	```csharp
-	// using Nakama.TinyJson;
-	var id = "<matchid>";
-	var opCode = 1;
-	var newState = new Dictionary<string, string> {{"hello", "world"}}.ToJson();
-	socket.SendMatchStateAsync(matchId, opCode, newState);
-	```
-
-=== "Cocos2d-x C++"
-	```cpp
-	string id = "<matchid>";
-	int64_t opCode = 1;
-	NBytes data = "{ \"move\": {\"dir\": \"left\", \"steps\" : 4} }";
-	rtClient->sendMatchData(id, opCode, data);
-	```
-
-=== "Cocos2d-x JS"
-	```js
-	var id = "<matchid>";
-	var opCode = 1;
-	var data = { "move": {"dir": "left", "steps": 4} };
-	socket.send({ match_data_send: { match_id: id, op_code: opCode, data: data } });
-	```
-
-=== "C++"
-	```cpp
-	string id = "<matchid>";
-	int64_t opCode = 1;
-	NBytes data = "{ \"move\": {\"dir\": \"left\", \"steps\" : 4} }";
-	rtClient->sendMatchData(id, opCode, data);
-	```
-
-=== "Java"
-	```java
-	String id = "<matchid>";
-	int opCode = 1;
-	String data = "{\"message\":\"Hello world\"}";
-	socket.sendMatchData(id, opCode, data);
-	```
-
-=== "Godot"
-	```gdscript
-	var match_id = "<matchid>"
-	var op_code = 1
-	var new_state = {"hello": "world"}
-	socket.send_match_state_async(match_id, op_code, JSON.print(new_state))
-	```
->>>>>>> 0d4b7ea3
+    ```gdscript
+    var match_id = "<matchid>"
+    var op_code = 1
+    var new_state = {"hello": "world"}
+    socket.send_match_state_async(match_id, op_code, JSON.print(new_state))
+    ```
 
 ## Receive data messages
 
@@ -630,224 +413,178 @@
     The server delivers data in the order it processes data messages from clients.
 
 === "JavaScript"
-	```js
-	socket.onmatchdata = (result) => {
-	  var content = result.data;
-	  switch (result.op_code) {
-	    case 101:
-	      console.log("A custom opcode.");
-	      break;
-	    default:
-	      console.log("User %o sent %o", result.presence.user_id, content);
-	  }
-	};
-	```
+    ```js
+    socket.onmatchdata = (result) => {
+      var content = result.data;
+      switch (result.op_code) {
+        case 101:
+          console.log("A custom opcode.");
+          break;
+        default:
+          console.log("User %o sent %o", result.presence.user_id, content);
+      }
+    };
+    ```
 
 === ".NET"
-	```csharp
-	// Use whatever decoder for your message contents.
-	var enc = System.Text.Encoding.UTF8;
-	socket.ReceivedMatchState += newState =>
-	{
-	    var content = enc.GetString(newState.State);
-	    switch (newState.OpCode)
-	    {
-	        case 101:
-	            Console.WriteLine("A custom opcode.");
-	            break;
-	        default:
-	            Console.WriteLine("User '{0}'' sent '{1}'", newState.UserPresence.Username, content);
-	    }
-	};
-	```
+    ```csharp
+    // Use whatever decoder for your message contents.
+    var enc = System.Text.Encoding.UTF8;
+    socket.ReceivedMatchState += newState =>
+    {
+        var content = enc.GetString(newState.State);
+        switch (newState.OpCode)
+        {
+            case 101:
+                Console.WriteLine("A custom opcode.");
+                break;
+            default:
+                Console.WriteLine("User '{0}'' sent '{1}'", newState.UserPresence.Username, content);
+        }
+    };
+    ```
 
 === "Unity"
-	```csharp
-	// Use whatever decoder for your message contents.
-	var enc = System.Text.Encoding.UTF8;
-	socket.ReceivedMatchState += newState =>
-	{
-	    var content = enc.GetString(newState.State);
-	    switch (newState.OpCode)
-	    {
-	        case 101:
-	            Debug.Log("A custom opcode.");
-	            break;
-	        default:
-	            Debug.LogFormat("User '{0}'' sent '{1}'", newState.UserPresence.Username, content);
-	    }
-	};
-	```
+    ```csharp
+    // Use whatever decoder for your message contents.
+    var enc = System.Text.Encoding.UTF8;
+    socket.ReceivedMatchState += newState =>
+    {
+        var content = enc.GetString(newState.State);
+        switch (newState.OpCode)
+        {
+            case 101:
+                Debug.Log("A custom opcode.");
+                break;
+            default:
+                Debug.LogFormat("User '{0}'' sent '{1}'", newState.UserPresence.Username, content);
+        }
+    };
+    ```
 
 === "Cocos2d-x C++"
-	```cpp
-	rtListener->setMatchDataCallback([](const NMatchData& data)
-	  {
-	    switch (data.opCode)
-	    {
-	    case 101:
-	      CCLOG("A custom opcode.");
-	      break;
-	
-	    default:
-	      CCLOG("User %s sent %s", data.presence.userId.c_str(), data.data.c_str());
-	      break;
-	    }
-	  });
-	```
+    ```cpp
+    rtListener->setMatchDataCallback([](const NMatchData& data)
+      {
+        switch (data.opCode)
+        {
+        case 101:
+          CCLOG("A custom opcode.");
+          break;
+
+        default:
+          CCLOG("User %s sent %s", data.presence.userId.c_str(), data.data.c_str());
+          break;
+        }
+      });
+    ```
 
 === "Cocos2d-x JS"
-	```js
-	socket.onmatchdata = (result) => {
-	  var content = result.data;
-	  switch (result.op_code) {
-	    case 101:
-	      cc.log("A custom opcode.");
-	      break;
-	    default:
-	      cc.log("User", result.presence.user_id, "sent", content);
-	  }
-	};
-	```
+    ```js
+    socket.onmatchdata = (result) => {
+      var content = result.data;
+      switch (result.op_code) {
+        case 101:
+          cc.log("A custom opcode.");
+          break;
+        default:
+          cc.log("User", result.presence.user_id, "sent", content);
+      }
+    };
+    ```
 
 === "C++"
-	```cpp
-	rtListener->setMatchDataCallback([](const NMatchData& data)
-	  {
-	    switch (data.opCode)
-	    {
-	    case 101:
-	      std::cout << "A custom opcode." << std::endl;
-	      break;
-	
-	    default:
-	      std::cout << "User " << data.presence.userId << " sent " << data.data << std::endl;
-	      break;
-	    }
-	  });
-	```
+    ```cpp
+    rtListener->setMatchDataCallback([](const NMatchData& data)
+      {
+        switch (data.opCode)
+        {
+        case 101:
+          std::cout << "A custom opcode." << std::endl;
+          break;
+
+        default:
+          std::cout << "User " << data.presence.userId << " sent " << data.data << std::endl;
+          break;
+        }
+      });
+    ```
 
 === "Java"
-	```java
-	SocketListener listener = new AbstractSocketListener() {
-	  @Override
-	  public void onMatchData(final MatchData matchData) {
-	      System.out.format("Received match data %s with opcode %d", matchData.getData(), matchData.getOpCode());
-	  }
-	};
-	```
+    ```java
+    SocketListener listener = new AbstractSocketListener() {
+      @Override
+      public void onMatchData(final MatchData matchData) {
+          System.out.format("Received match data %s with opcode %d", matchData.getData(), matchData.getOpCode());
+      }
+    };
+    ```
 
 === "Godot"
-	```gdscript
-	func _ready():
-		# First, setup the socket as explained in the authentication section.
-		socket.connect("received_match_state", self, "_on_match_state")
-	
-	func _on_match_state(p_state : NakamaRTAPI.MatchData):
-		print("Received match state with opcode %s, data %s" % [p_state.op_code, parse_json(p_state.data)])
-	```
+    ```gdscript
+    func _ready():
+      # First, setup the socket as explained in the authentication section.
+      socket.connect("received_match_state", self, "_on_match_state")
+
+    func _on_match_state(p_state : NakamaRTAPI.MatchData):
+      print("Received match state with opcode %s, data %s" % [p_state.op_code, parse_json(p_state.data)])
+    ```
 
 ## Leave a match
 
 Users can leave a match at any point. A match ends when all users have left.
 
-<<<<<<< HEAD
-```js tab="JavaScript"
-var id = "<matchid>";
-socket.leaveMatch(id);
-```
-
-```csharp tab=".NET"
-var matchId = "<matchid>";
-await socket.LeaveMatchAsync(matchId);
-```
-
-```csharp tab="Unity"
-var matchId = "<matchid>";
-await socket.LeaveMatchAsync(matchId);
-```
-
-```cpp tab="Cocos2d-x C++"
-string matchId = "<matchid>";
-rtClient->leaveMatch(matchId);
-```
-
-```js tab="Cocos2d-x JS"
-var id = "<matchid>";
-socket.leaveMatch(id);
-```
-
-```cpp tab="C++"
-string matchId = "<matchid>";
-rtClient->leaveMatch(matchId);
-```
-
-```java tab="Java"
-String matchId = "<matchid>";
-socket.leaveMatch(matchId).get();
-```
-
-```gdscript tab="Godot"
-var match_id = "<matchid>"
-var leave : NakamaAsyncResult = yield(socket.leave_match_async(match_id), "completed")
-if leave.is_exception():
-	print("An error occured: %s" % leave)
-	return
-print("Match left")
-```
-=======
 === "JavaScript"
-	```js
-	var id = "<matchid>";
-	socket.send({ match_leave: {match_id: id}});
-	```
+    ```js
+    var id = "<matchid>";
+    socket.leaveMatch(id);
+    ```
 
 === ".NET"
-	```csharp
-	var matchId = "<matchid>";
-	await socket.LeaveMatchAsync(matchId);
-	```
+    ```csharp
+    var matchId = "<matchid>";
+    await socket.LeaveMatchAsync(matchId);
+    ```
 
 === "Unity"
-	```csharp
-	var matchId = "<matchid>";
-	await socket.LeaveMatchAsync(matchId);
-	```
+    ```csharp
+    var matchId = "<matchid>";
+    await socket.LeaveMatchAsync(matchId);
+    ```
 
 === "Cocos2d-x C++"
-	```cpp
-	string matchId = "<matchid>";
-	rtClient->leaveMatch(matchId);
-	```
+    ```cpp
+    string matchId = "<matchid>";
+    rtClient->leaveMatch(matchId);
+    ```
 
 === "Cocos2d-x JS"
-	```js
-	var id = "<matchid>";
-	socket.send({ match_leave: {match_id: id}});
-	```
+    ```js
+    var id = "<matchid>";
+    socket.leaveMatch(id);
+    ```
 
 === "C++"
-	```cpp
-	string matchId = "<matchid>";
-	rtClient->leaveMatch(matchId);
-	```
+    ```cpp
+    string matchId = "<matchid>";
+    rtClient->leaveMatch(matchId);
+    ```
 
 === "Java"
-	```java
-	String matchId = "<matchid>";
-	socket.leaveMatch(matchId).get();
-	```
+    ```java
+    String matchId = "<matchid>";
+    socket.leaveMatch(matchId).get();
+    ```
 
 === "Godot"
-	```gdscript
-	var match_id = "<matchid>"
-	var leave : NakamaAsyncResult = yield(socket.leave_match_async(match_id), "completed")
-	if leave.is_exception():
-		print("An error occured: %s" % leave)
-		return
-	print("Match left")
-	```
->>>>>>> 0d4b7ea3
+    ```gdscript
+    var match_id = "<matchid>"
+    var leave : NakamaAsyncResult = yield(socket.leave_match_async(match_id), "completed")
+    if leave.is_exception():
+      print("An error occured: %s" % leave)
+      return
+    print("Match left")
+    ```
 
 !!! Note
     When all opponents have left a match it's ID becomes invalid and cannot be re-used to join again.