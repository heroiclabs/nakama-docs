= Linux

There are two ways to install Nakama on Linux-based operating systems:

* Using link:./docker.adoc[Docker] - This is the link:./docker.adoc[recommended approach].
* Directly installing the binaries.

<<<<<<< HEAD
The binaries have been installed and tested on Ubuntu/Debian, if you intend to use another Operating System you can build the the binary on the distribution following the guide in the link:https://github.com/heroiclabs/nakama[Nakama GitHub^] repository.
=======
We recommend you install Nakama on your development machine using link:./docker.adoc[Docker].

The binaries have been installed and tested on Ubuntu/Debian,
if you intend to use another Operating System you can build the the binary on the distribution following the guide in the link:https://github.com/heroiclabs/nakama[nakama github^]
>>>>>>> 88a4068e

== Binary installation

First you'll need to create a suitable directory to install Nakama. To some extent its location will depend on your particular flavor of Linux and your own preferences.

<<<<<<< HEAD
NOTE: These binaries have been installed and tested on Ubuntu/Debian. If you're using another Linux distro then you can https://github.com/heroiclabs/nakama[build the the binary yourself^].
=======
NOTE: These binaries have been installed and tested on Ubuntu/Debian. If you're using another Linux distro then you can link:https://github.com/heroiclabs/nakama[build the the binary yourself^].
>>>>>>> 88a4068e

Once that directory exists, you need to install CockroachDB, which is a prerequisite of Nakama.

. Download the latest https://binaries.cockroachdb.com/cockroach-latest.linux-amd64.tgz[CockroachDB tarball for Linux].
. Then extract the binary:
+
[source,bash]
----
tar xfz cockroach-latest.linux-amd64.tgz
----
. Now put the binary into your `PATH` so it's easy to execute https://www.cockroachlabs.com/docs/cockroach-commands.html[cockroach commands] from anywhere:
+
[source,bash]
----
cp -i cockroach-latest.linux-amd64/cockroach /usr/local/bin
----

NOTE: You might need to perform some of these actions `root`. Use `sudo` or `su root` if necessary.

Now you can download and install the Nakama binary.

. Download the latest https://github.com/heroiclabs/nakama/releases/latest[Nakama tarball for Linux^].
. Then extract the binary:
+
[source,bash]
----
tar xfz nakama-X.X.X-linux-amd64.tar.gz # replace the X.X.X with the version number you have downloaded
----
+
. Again we'll add the directory containing the binary to your `PATH`.
+
[source,bash]
----
cp -i nakama /usr/local/bin
----

=== Systemd

If you prefer to run Nakama as a service, and you're running a distro that uses `systemd`, you can optionally use the following script.

If you plan to use a custom configuration, you’ll have to create the link:../../configure.adoc[configuration] files manually.

. First, create the service file, `/usr/lib/systemd/system/nakama.service`:
+
NOTE: You'll need to update the paths within the systemd configuration.

+
[source,bash]
----
[Unit]
Description=Nakama server

[Service]
ExecStart=/path/to/nakama --config /path/to/nakama/config.yml
KillMode=process

[Install]
WantedBy=multi-user.target
----
The `chmod` for this file should be 644 (`sudo chmod 644 /usr/lib/systemd/system/nakama.service`).

. Enable and run the service:
+
[source,bash]
----
sudo systemctl enable nakama
sudo systemctl start nakama
----

The `ExecStart` prompt needs to point to the Nakama binary on the host machine. Just as when running Nakama in the terminal, you can apply a `--config` flag and file to `ExecStart`.

=== Docker

You can also follow our link:./docker.adoc[Docker guide] to run Nakama as a container.

== Next stage

Once both CockroachDB and Nakama are installed you can link:../../start-server.adoc[start the server].<|MERGE_RESOLUTION|>--- conflicted
+++ resolved
@@ -5,24 +5,13 @@
 * Using link:./docker.adoc[Docker] - This is the link:./docker.adoc[recommended approach].
 * Directly installing the binaries.
 
-<<<<<<< HEAD
-The binaries have been installed and tested on Ubuntu/Debian, if you intend to use another Operating System you can build the the binary on the distribution following the guide in the link:https://github.com/heroiclabs/nakama[Nakama GitHub^] repository.
-=======
 We recommend you install Nakama on your development machine using link:./docker.adoc[Docker].
 
-The binaries have been installed and tested on Ubuntu/Debian,
-if you intend to use another Operating System you can build the the binary on the distribution following the guide in the link:https://github.com/heroiclabs/nakama[nakama github^]
->>>>>>> 88a4068e
+The binaries have been installed and tested on Ubuntu/Debian, if you intend to use another Operating System you can build the the binary on the distribution following the guide in the link:https://github.com/heroiclabs/nakama[nakama github^]
 
 == Binary installation
 
 First you'll need to create a suitable directory to install Nakama. To some extent its location will depend on your particular flavor of Linux and your own preferences.
-
-<<<<<<< HEAD
-NOTE: These binaries have been installed and tested on Ubuntu/Debian. If you're using another Linux distro then you can https://github.com/heroiclabs/nakama[build the the binary yourself^].
-=======
-NOTE: These binaries have been installed and tested on Ubuntu/Debian. If you're using another Linux distro then you can link:https://github.com/heroiclabs/nakama[build the the binary yourself^].
->>>>>>> 88a4068e
 
 Once that directory exists, you need to install CockroachDB, which is a prerequisite of Nakama.
 
