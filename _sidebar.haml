--- conflicted
+++ resolved
@@ -30,16 +30,11 @@
       %ul.doc-sidebar__second-level
         %li= nav_link 'Basic', '/docs/configure/'
         %li= nav_link 'Advanced', '/docs/configure/advanced'
-<<<<<<< HEAD
     %li
       = nav_link 'Running the Server', '/docs/running-nakama/'
       %ul.doc-sidebar__second-level
         %li= nav_link 'Start Nakama', '/docs/running-nakama/'
-        %li= nav_link 'Additional Commands', '/docs/running-nakama/commands'
-=======
-    %li= nav_link 'Start the Server', '/docs/start-server.html'
-    %li= nav_link 'Operate the Server', '/docs/operate.html'
->>>>>>> 88a4068e
+        %li= nav_link 'Additional Commands', '/docs/running-nakama/commands
     /
       %li
         = nav_link 'Admin', '/docs/admin/index.html'
